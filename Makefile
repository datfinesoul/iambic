BUILD_VERSION := $(shell python build_utils/tag_and_build_container.py print-current-version)
IAMBIC_PUBLIC_ECR_ALIAS := iambic

.PHONY: clean
clean:
	rm -rf dist/ || echo $?
	rm -rf build/ || echo $?
	rm -rf *.egg-info || echo $?
	rm -rf .eggs/ || echo $?
	rm -rf .pytest_cache/ || echo $?
	find . -name '*.pyc' -delete
	find . -name '*.pyo' -delete
	find . -name '*.egg-link' -delete


.PHONY: prepare_for_dist
prepare_for_dist:
	rm -f proposed_changes.yaml # especially important if this is run locally

.PHONY: auth_to_ecr
auth_to_ecr:
	bash -c "AWS_PROFILE=iambic_open_source/iambic_image_builder aws ecr-public get-login-password --region us-east-1 | docker login --username AWS --password-stdin public.ecr.aws/${IAMBIC_PUBLIC_ECR_ALIAS}"

docker_buildx := docker buildx build \
	--platform=linux/amd64 \
	-t "public.ecr.aws/${IAMBIC_PUBLIC_ECR_ALIAS}/iambic:latest" -t "public.ecr.aws/${IAMBIC_PUBLIC_ECR_ALIAS}/iambic:${BUILD_VERSION}"

.PHONY: docker_build_no_buildkit
docker_build_no_buildkit:
	DOCKER_BUILDKIT=0 docker build -t "iambic" .

.PHONY: build_docker
build_docker: prepare_for_dist
	@echo "--> Creating Iambic Docker image"
	@echo ${BUILD_VERSION}
	$(docker_buildx) .

.PHONY: upload_docker
upload_docker:
	@echo "--> Uploading Iambic Docker image"
	$(docker_buildx) --push .

.PHONY: trivy_scan
trivy_scan:
	trivy image --output iambic.trivy.scan.txt --timeout 15m --skip-files /app/docs/web/docs/getting_started/aws/aws.mdx --secret-config trivy-secret.yaml --severity HIGH,CRITICAL public.ecr.aws/${IAMBIC_PUBLIC_ECR_ALIAS}/iambic:latest

.PHONY: trivy_sbom
trivy_sbom:
	trivy image --format spdx-json --timeout 15m --output iambic.sbom.json public.ecr.aws/${IAMBIC_PUBLIC_ECR_ALIAS}/iambic:latest

.PHONY: create_manifest
create_manifest:
	docker manifest create public.ecr.aws/${IAMBIC_PUBLIC_ECR_ALIAS}/iambic public.ecr.aws/${IAMBIC_PUBLIC_ECR_ALIAS}/iambic:latest

.PHONY: push_manifest
push_manifest:
	docker manifest push public.ecr.aws/${IAMBIC_PUBLIC_ECR_ALIAS}/iambic

.PHONY: test
test:
<<<<<<< HEAD
	python3 -m pytest --cov iambic --cov-report lcov:cov_unit_tests.lcov --cov-report xml:cov_unit_tests.xml --cov-report html:cov_unit_tests.html . --ignore functional_tests/ -s
=======
	python -m pytest --cov iambic --cov-report xml:cov_unit_tests.xml --cov-report html:cov_unit_tests.html . --ignore functional_tests/ -s
>>>>>>> 606f2b15

.PHONY: functional_test
functional_test:
	pytest --cov-report html --cov iambic --cov-report lcov:cov_functional_tests.lcov --cov-report xml:cov_functional_tests.xml --cov-report html:cov_functional_tests.html  functional_tests --ignore functional_tests/test_github_cicd.py -s
# 	pytest --cov-report html --cov iambic functional_tests -s
# 	pytest --cov-report html --cov iambic functional_tests/aws/role/test_create_template.py -s
# 	pytest --cov-report html --cov iambic functional_tests/aws/managed_policy/test_template_expiration.py -s

.PHONY: functional_test_without_cicd
functional_test_without_cicd:
	pytest --cov-report html --cov iambic functional_tests --ignore functional_tests/test_github_cicd.py -s

docker_base_image_buildx := docker buildx build \
	--platform=linux/amd64 \
	-t "public.ecr.aws/${IAMBIC_PUBLIC_ECR_ALIAS}/iambic_container_base:1.0" -f Dockerfile.base_image

.PHONY: build_docker_base_image
build_docker_base_image:
	@echo "--> Creating Iambic Docker base container image"
	$(docker_base_image_buildx) .

.PHONY: upload_docker_base_image
upload_docker_base_image:
	@echo "--> Uploading Iambic Docker base container image"
	$(docker_base_image_buildx) --push .<|MERGE_RESOLUTION|>--- conflicted
+++ resolved
@@ -58,11 +58,7 @@
 
 .PHONY: test
 test:
-<<<<<<< HEAD
-	python3 -m pytest --cov iambic --cov-report lcov:cov_unit_tests.lcov --cov-report xml:cov_unit_tests.xml --cov-report html:cov_unit_tests.html . --ignore functional_tests/ -s
-=======
 	python -m pytest --cov iambic --cov-report xml:cov_unit_tests.xml --cov-report html:cov_unit_tests.html . --ignore functional_tests/ -s
->>>>>>> 606f2b15
 
 .PHONY: functional_test
 functional_test:
