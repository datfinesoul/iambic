--- conflicted
+++ resolved
@@ -7,7 +7,10 @@
     generate_managed_policy_template_from_base,
 )
 from functional_tests.conftest import IAMBIC_TEST_DETAILS
+
 from iambic.core import noq_json as json
+from iambic.output.text import screen_render_resource_changes
+from iambic.plugins.v0_1_0.aws.models import Tag
 
 
 class ManagedPolicyUpdateTestCase(IsolatedAsyncioTestCase):
@@ -18,19 +21,14 @@
         self.all_account_ids = [
             account.account_id for account in IAMBIC_TEST_DETAILS.config.aws.accounts
         ]
-<<<<<<< HEAD
-        # only test the first two accounts for speed
-        self.template.included_accounts = self.all_account_ids[0:2]
-=======
         # Only include the template in half the accounts
         # Make the accounts explicit so it's easier to validate account scoped tests
-        cls.template.included_accounts = cls.all_account_ids[:2]
-        template_change_details = asyncio.run(
-            cls.template.apply(IAMBIC_TEST_DETAILS.config.aws)
+        self.template.included_accounts = self.all_account_ids[:2]
+        template_change_details = await self.template.apply(
+            IAMBIC_TEST_DETAILS.config.aws
         )
         if len(template_change_details.exceptions_seen) > 0:
-            raise RuntimeError(json.dumps(template_change_details.dict()))
->>>>>>> e4c301a7
+            raise RuntimeError(json.dumps(template_change_details.dict(), indent=2))
 
     async def asyncTearDown(self):
         if os.path.exists(self.template.file_path):
@@ -38,7 +36,6 @@
             await self.template.apply(IAMBIC_TEST_DETAILS.config.aws)
 
     # tag None string value is not acceptable
-<<<<<<< HEAD
     async def test_update_tag_with_bad_input(self):
         self.template.properties.tags = [
             Tag(key="a", value=""),
@@ -48,19 +45,12 @@
             IAMBIC_TEST_DETAILS.config.aws,
         )
         screen_render_resource_changes([template_change_details])
-=======
-    # this flaky test is passing in local and not running in parallel with other
-    # tests. some test is causing  pollution.
-    # async def test_update_tag_with_bad_input(self):
-    #     self.template.properties.tags = [Tag(key="*", value="")]  # bad input
-    #     template_change_details = await self.template.apply(
-    #         IAMBIC_TEST_DETAILS.config.aws,
-    #     )
-    #     screen_render_resource_changes([template_change_details])
->>>>>>> e4c301a7
 
-    #     self.assertGreater(
-    #         len(template_change_details.exceptions_seen),
-    #         0,
-    #         json.dumps(template_change_details.dict()),
-    #     )+        self.assertGreater(
+            len(template_change_details.exceptions_seen),
+            0,
+            json.dumps(
+                template_change_details.dict(),
+                indent=2,
+            ),
+        )