from __future__ import annotations

import asyncio
import datetime
import os
import shutil
import subprocess
import tempfile
import time

import boto3.session
import pytest
from github import Github

from functional_tests.conftest import all_config
from iambic.config.dynamic_config import Config, ExtendsConfig, load_config
from iambic.core.git import clone_git_repo
<<<<<<< HEAD
from iambic.plugins.v0_1_0.aws.iam.role.models import RoleTemplate
=======
from iambic.core.logger import log
>>>>>>> 5af6b04e

os.environ["TESTING"] = "true"


github_config = ExtendsConfig(
    key="AWS_SECRETS_MANAGER",
    value="arn:aws:secretsmanager:us-west-2:442632209887:secret:dev/github-token-iambic-templates-itest",
    assume_role_arn="arn:aws:iam::442632209887:role/IambicSpokeRole",
)


TEMPLATE_REPO_NAME = "noqdev/iambic-templates-itest"


GITHUB_CICID_TEMPLATE_TARGET_PATH = (
    "resources/aws/roles/iambic_test_spoke_account_1/iambic_itest_github_cicd.yaml"
)


iambic_role_yaml = """template_type: NOQ::AWS::IAM::Role
identifier: iambic_itest_for_github_cicd
included_accounts:
  - iambic_test_spoke_account_1
properties:
  assume_role_policy_document:
    statement:
      - action: sts:AssumeRole
        effect: Deny
        principal:
          service: ec2.amazonaws.com
    version: '2012-10-17'
  description: {new_description}
  role_name: iambic_itest_for_github_cicd
"""


GITHUB_EXPIRING_TEMPLATE_TARGET_PATH = "resources/aws/roles/iambic_test_spoke_account_1/iambic_expiring_itest_for_github_cicd.yaml"

expiring_iambic_role_yaml = """template_type: NOQ::AWS::IAM::Role
identifier: iambic_expiring_itest_for_github_cicd
expires_at: {relative_time}
included_accounts:
  - iambic_test_spoke_account_1
properties:
  assume_role_policy_document:
    statement:
      - action: sts:AssumeRole
        effect: Deny
        principal:
          service: ec2.amazonaws.com
    version: '2012-10-17'
  description: itest github for expiring
  role_name: iambic_expiring_itest_for_github_cicd
"""

expiring_iambic_role_inner_properties_yaml = """template_type: NOQ::AWS::IAM::Role
identifier: iambic_expiring_itest_for_github_cicd
included_accounts:
  - iambic_test_spoke_account_1
properties:
  assume_role_policy_document:
    statement:
      - action: sts:AssumeRole
        effect: Deny
        principal:
          service: ec2.amazonaws.com
      - action: s3:AssumeRole
        expires_at: {relative_time}
        effect: Deny
        principal:
          service: athena.amazonaws.com
    version: '2012-10-17'
  description: itest github for expiring
  inline_policies:
    - policy_name: spoke-acct-policy
      statement:
      - expires_at: {relative_time}
        action:
          - s3:ListBucket
        effect: Deny
        resource: "*"
  managed_policies:
    - policy_arn: arn:aws:iam::aws:policy/job-function/ViewOnlyAccess
      expires_at: {relative_time}
  role_name: iambic_expiring_itest_for_github_cicd
"""


@pytest.fixture
def filesystem():
    fd, temp_config_filename = tempfile.mkstemp(
        prefix="iambic_test_temp_config_filename"
    )
    temp_templates_directory = tempfile.mkdtemp(
        prefix="iambic_test_temp_templates_directory"
    )

    with open(fd, "w") as temp_file:
        temp_file.write(all_config)

    try:
        config = asyncio.run(load_config(temp_config_filename.config_path))
        yield (temp_config_filename, temp_templates_directory, config)
    finally:
        try:
            os.unlink(temp_config_filename)
            shutil.rmtree(temp_templates_directory)
        except Exception as e:
            print(e)


@pytest.fixture
def generate_templates_fixture():
    # to override the conftest version to speed up testing
    pass


@pytest.fixture(scope="session")
def build_push_container():
    if not os.environ.get("GITHUB_ACTIONS", None):
        # If we are running locally on developer machine, we need to ensure
        # the payload is packed into a container image for the test templates repo
        # to run against, so this is why we are building the container images on-the-fly
        subprocess.run("make -f Makefile.itest auth_to_ecr", shell=True, check=True)
        subprocess.run(
            "make -f Makefile.itest build_docker_itest", shell=True, check=True
        )
        subprocess.run(
            "make -f Makefile.itest upload_docker_itest", shell=True, check=True
        )


def get_github_token(config: Config) -> str:
    return config.secrets["github-token-iambic-templates-itest"]


def get_aws_key_dict(config: Config) -> str:
    return config.secrets["aws-iambic-github-cicid-itest"]


def prepare_template_repo(github_token: str, temp_templates_directory: str):
    repo_url = f"https://oauth2:{github_token}@github.com/{TEMPLATE_REPO_NAME}.git"
    repo = clone_git_repo(repo_url, temp_templates_directory, None)

    repo_config_writer = repo.config_writer()
    repo_config_writer.set_value(
        "user", "name", "Iambic Github Functional Test for Github"
    )
    repo_config_writer.set_value(
        "user", "email", "github-cicd-functional-test@iambic.org"
    )
    repo_config_writer.release()
    return repo


# Opens a PR on noqdev/iambic-templates-test. The workflow on the repo will
# pull container with "test label". It will then approve the PR and trigger
# the "iambic git-apply" command on the PR. If the flow is successful, the PR
# will be merged and we will check the workflow to be completed state.
def test_github_cicd(filesystem, generate_templates_fixture, build_push_container):

    temp_config_filename, temp_templates_directory, config = filesystem

    github_token = get_github_token(config)
    repo = prepare_template_repo(github_token, temp_templates_directory)
    head_sha = repo.head.commit.hexsha

    utc_obj = datetime.datetime.utcnow()
    date_isoformat = utc_obj.isoformat()
    date_string = date_isoformat.replace(":", "_")
    new_branch = f"itest/github_cicd_run_{date_string}"
    current = repo.create_head(new_branch)
    current.checkout()
    with open(f"{temp_templates_directory}/last_touched.md", "wb") as f:
        f.write(date_string.encode("utf-8"))
    test_role_path = os.path.join(
        temp_templates_directory,
        GITHUB_CICID_TEMPLATE_TARGET_PATH,
    )

    with open(test_role_path, "w") as temp_role_file:
        utc_obj = datetime.datetime.utcnow()
        date_isoformat = utc_obj.isoformat()
        date_string = date_isoformat.replace(":", "_")
        temp_role_file.write(iambic_role_yaml.format(new_description=date_string))

    if repo.index.diff(None) or repo.untracked_files:
        repo.git.add(A=True)
        repo.git.commit(m="msg")
        repo.git.push("--set-upstream", "origin", current)
        print("git push")

    github_client = Github(github_token)
    github_repo = github_client.get_repo(TEMPLATE_REPO_NAME)
    pull_request_body = "itest"
    utc_since_pull_request = datetime.datetime.utcnow()
    pr = github_repo.create_pull(
        title="itest", body=pull_request_body, head=new_branch, base="main"
    )
    pr_number = pr.number

    # test react to pull_request
    workflow = github_repo.get_workflow("pull-request.yml")
    is_workflow_run_successful = False
    datetime_since_comment_issued = datetime.datetime.utcnow()
    while (datetime.datetime.utcnow() - datetime_since_comment_issued).seconds < 120:
        runs = workflow.get_runs(
            event="pull_request", branch=new_branch
        )  # network call
        runs = [run for run in runs if run.created_at >= utc_since_pull_request]
        log_params = {"network_response_call": len(runs)}
        log.debug("waiting for pull_request_verification", log_params)
        runs = [run for run in runs if run.conclusion == "success"]
        if len(runs) != 1:
            time.sleep(10)
            print("sleeping")
            continue
        else:
            is_workflow_run_successful = True
            break

    assert is_workflow_run_successful

    # test git-plan
    workflow = github_repo.get_workflow("issue-comment.yml")
    is_workflow_run_successful = False
    datetime_since_comment_issued = datetime.datetime.utcnow()
    while (datetime.datetime.utcnow() - datetime_since_comment_issued).seconds < 120:
        runs = workflow.get_runs(event="issue_comment", branch="main")  # network call
        runs = [run for run in runs if run.created_at >= utc_since_pull_request]
        log_params = {"network_response_call": len(runs)}
        log.debug("waiting for git_plan_verification", log_params)
        runs = [run for run in runs if run.conclusion == "success"]
        if len(runs) != 1:
            time.sleep(10)
            print("sleeping")
            continue
        else:
            is_workflow_run_successful = True
            break

    assert is_workflow_run_successful

    # let github action to handle the approval flow
    workflow = github_repo.get_workflow("issue-comment.yml")
    pr.create_issue_comment("approve")
    is_workflow_run_successful = False
    datetime_since_comment_issued = datetime.datetime.utcnow()
    while (datetime.datetime.utcnow() - datetime_since_comment_issued).seconds < 120:
        review_list = github_repo.get_pull(pr_number).get_reviews()
        approved_review_list = [
            review for review in review_list if review.state == "APPROVED"
        ]
        if len(approved_review_list) != 1:
            time.sleep(10)
            print("sleeping")
            continue
        else:
            is_workflow_run_successful = True
            break

    # test iambic git-apply
    workflow = github_repo.get_workflow("issue-comment.yml")
    utc_since_git_apply = datetime.datetime.utcnow()
    pr.create_issue_comment("iambic git-apply")
    is_workflow_run_successful = False
    datetime_since_comment_issued = datetime.datetime.utcnow()
    while (datetime.datetime.utcnow() - datetime_since_comment_issued).seconds < 120:
        runs = workflow.get_runs(event="issue_comment", branch="main")  # network
        runs = [run for run in runs if run.created_at >= utc_since_git_apply]
        log_params = {"network_response_call": len(runs)}
        log.debug("waiting for git_apply_verification", log_params)
        runs = [run for run in runs if run.head_sha == head_sha]
        runs = [run for run in runs if run.conclusion == "success"]
        if len(runs) != 1:
            time.sleep(10)
            print("sleeping")
            continue
        else:
            is_workflow_run_successful = True
            break

    assert is_workflow_run_successful

    # ensure it is merged
    is_workflow_run_successful = False
    datetime_since_comment_issued = datetime.datetime.utcnow()
    while (datetime.datetime.utcnow() - datetime_since_comment_issued).seconds < 120:
        check_pull_request = github_repo.get_pull(pr_number)
        if not check_pull_request.merged:
            time.sleep(10)
            print("sleeping")
            continue
        else:
            is_workflow_run_successful = True
            break
    check_pull_request = github_repo.get_pull(pr_number)
    assert check_pull_request.merged


def test_github_import(filesystem, generate_templates_fixture, build_push_container):

    temp_config_filename, temp_templates_directory, config = filesystem

    github_token = get_github_token(config)
    github_client = Github(github_token)
    github_repo = github_client.get_repo(TEMPLATE_REPO_NAME)
    workflow = github_repo.get_workflow("iambic-import.yml")
    workflow.create_dispatch(github_repo.default_branch)

    # test full import
    utc_obj = datetime.datetime.utcnow()
    is_workflow_run_successful = False
    datetime_since_comment_issued = datetime.datetime.utcnow()
    while (datetime.datetime.utcnow() - datetime_since_comment_issued).seconds < 120:
        runs = workflow.get_runs(event="workflow_dispatch", branch="main")
        runs = [run for run in runs if run.created_at >= utc_obj]
        runs = [run for run in runs if run.conclusion == "success"]
        if len(runs) != 1:
            time.sleep(10)
            print("sleeping")
            continue
        else:
            is_workflow_run_successful = True
            break

    assert is_workflow_run_successful


def test_github_detect(filesystem, generate_templates_fixture, build_push_container):

    temp_config_filename, temp_templates_directory, config = filesystem

    github_token = get_github_token(config)

    # emulate iam changes
    # the arn target is from https://github.com/noqdev/iambic-templates-itest/blob/main/resources/aws/roles/dev/iambic_itest_github_cicd.yaml
    region_name = "us-east-1"

    # this is the preferred way to make out-of-band changes using iam role but
    # iambic detect intentionally filters out iambic related actor. so i have
    # to resort to use a static access key that is scope to aws user only able
    # UpdateRoleDescription to a particular arn
    # session = asyncio.run(config.get_boto_session_from_arn("arn:aws:iam::442632209887:role/iambic_itest_for_github_cicd", region_name))
    # identity = session.client("sts").get_caller_identity()
    # identity_arn_with_session_name = (
    #     identity["Arn"].replace(":sts:", ":iam:").replace("assumed-role", "role")
    # )
    # iam_client = session.client("iam", region_name=region_name)

    aws_key_dict = get_aws_key_dict(config)
    session = boto3.session.Session(
        aws_access_key_id=aws_key_dict["access_key"],
        aws_secret_access_key=aws_key_dict["secret_key"],
        region_name=region_name,
    )
    iam_client = session.client("iam", region_name=region_name)

    utc_obj = datetime.datetime.utcnow()
    date_isoformat = utc_obj.isoformat()
    new_description = date_isoformat.replace(":", "_")
    response = iam_client.update_role_description(
        RoleName="iambic_itest_for_github_cicd", Description=new_description
    )
    assert response["Role"]["Description"] == new_description

    # hack sleep 10 seconds to hope eventbridge has picked up the event...
    # this test can still break if eventbridge is not setup correctly
    # or detect is not doing what we expect.
    time.sleep(10)

    github_client = Github(github_token)
    github_repo = github_client.get_repo(TEMPLATE_REPO_NAME)
    workflow = github_repo.get_workflow("iambic-detect.yml")
    workflow.create_dispatch(github_repo.default_branch)

    # test iambic detect
    utc_obj = datetime.datetime.utcnow()
    is_workflow_run_successful = False
    datetime_since_comment_issued = datetime.datetime.utcnow()
    while (datetime.datetime.utcnow() - datetime_since_comment_issued).seconds < 120:
        runs = workflow.get_runs(event="workflow_dispatch", branch="main")
        runs = [run for run in runs if run.created_at >= utc_obj]
        runs = [run for run in runs if run.conclusion == "success"]
        if len(runs) != 1:
            time.sleep(10)
            print("sleeping")
            continue
        else:
            is_workflow_run_successful = True
            break

    assert is_workflow_run_successful

    repo_url = f"https://oauth2:{github_token}@github.com/{TEMPLATE_REPO_NAME}.git"
    repo = clone_git_repo(repo_url, temp_templates_directory, None)

    new_branch = f"itest/github_cicd_run_{new_description}"
    current = repo.create_head(new_branch)
    current.checkout()

    test_role_path = os.path.join(
        temp_templates_directory,
        GITHUB_CICID_TEMPLATE_TARGET_PATH,
    )

    role_template = RoleTemplate.load(file_path=test_role_path)

    # this is prone to race condition since we are using the same resource for test
    assert role_template.properties.description == new_description


def verify_func_before_action_delete_role(role_template: RoleTemplate):
    assert not role_template.deleted


def verify_func_after_action_delete_role(role_template: RoleTemplate):
    assert role_template.deleted


def verify_func_before_action_inner_properties(role_template: RoleTemplate):
    assert len(role_template.properties.assume_role_policy_document.statement) == 2
    assert len(role_template.properties.inline_policies[0].statement) == 1
    assert len(role_template.properties.managed_policies) == 1


def verify_func_after_action_inner_properties(role_template: RoleTemplate):
    assert len(role_template.properties.assume_role_policy_document.statement) == 1
    assert len(role_template.properties.inline_policies[0].statement) == 0
    assert len(role_template.properties.managed_policies) == 0


# The expire workflow tests have to be separated into two main test cases.
# 1. The resource is expired. None of the inner properties will be examined as resource level deletion short circuit the rest
# 2. Inner properties are expired.
@pytest.mark.parametrize(
    "test_template, verify_func_before_action, verify_func_after_action",
    [
        (
            expiring_iambic_role_yaml,
            verify_func_before_action_delete_role,
            verify_func_after_action_delete_role,
        ),
        (
            expiring_iambic_role_inner_properties_yaml,
            verify_func_before_action_inner_properties,
            verify_func_after_action_inner_properties,
        ),
    ],
)
def test_github_expire_base(
    filesystem,
    generate_templates_fixture,
    build_push_container,
    test_template,
    verify_func_before_action,
    verify_func_after_action,
):

    temp_config_filename, temp_templates_directory, config = filesystem

    github_token = get_github_token(config)
    repo = prepare_template_repo(github_token, temp_templates_directory)

    utc_obj = datetime.datetime.utcnow()
    date_isoformat = utc_obj.isoformat()
    date_string = date_isoformat.replace(":", "_")
    new_branch = f"itest/github_expiring_{date_string}"
    current = repo.create_head(new_branch)
    current.checkout()
    test_role_path = os.path.join(
        temp_templates_directory,
        GITHUB_EXPIRING_TEMPLATE_TARGET_PATH,
    )

    with open(test_role_path, "w") as temp_role_file:
        utc_obj = datetime.datetime.utcnow()
        date_isoformat = utc_obj.isoformat()
        date_string = date_isoformat.replace(":", "_")
        temp_role_file.write(test_template.format(relative_time="yesterday"))

    if repo.index.diff(None) or repo.untracked_files:
        repo.git.add(A=True)
        repo.git.commit(m="adding template expiring tomorrow")
        repo.remotes.origin.push(refspec="HEAD:main")
        print("git push to origin/main")

    # testing specific expire section
    role_template = RoleTemplate.load(file_path=test_role_path)
    verify_func_before_action(role_template)

    github_client = Github(github_token)
    github_repo = github_client.get_repo(TEMPLATE_REPO_NAME)
    workflow = github_repo.get_workflow("iambic-expire.yml")
    workflow.create_dispatch(github_repo.default_branch)

    # test iambic expire
    utc_obj = datetime.datetime.utcnow()
    is_workflow_run_successful = False
    datetime_since_comment_issued = datetime.datetime.utcnow()
    while (datetime.datetime.utcnow() - datetime_since_comment_issued).seconds < 120:
        runs = workflow.get_runs(event="workflow_dispatch", branch="main")
        runs = [run for run in runs if run.created_at >= utc_obj]
        runs = [run for run in runs if run.conclusion == "success"]
        if len(runs) != 1:
            time.sleep(10)
            print("sleeping")
            continue
        else:
            is_workflow_run_successful = True
            break

    assert is_workflow_run_successful

    new_branch = "itest/github_expiring_verification"
    for remote in repo.remotes:
        remote.fetch()
    current = repo.create_head(new_branch)
    current.checkout()
    repo.git.pull("origin", "main")

    # testing specific verification
    role_template = RoleTemplate.load(file_path=test_role_path)
    verify_func_after_action(role_template)<|MERGE_RESOLUTION|>--- conflicted
+++ resolved
@@ -13,27 +13,14 @@
 from github import Github
 
 from functional_tests.conftest import all_config
-from iambic.config.dynamic_config import Config, ExtendsConfig, load_config
+from iambic.config.dynamic_config import Config, load_config
 from iambic.core.git import clone_git_repo
-<<<<<<< HEAD
+from iambic.core.logger import log
 from iambic.plugins.v0_1_0.aws.iam.role.models import RoleTemplate
-=======
-from iambic.core.logger import log
->>>>>>> 5af6b04e
 
 os.environ["TESTING"] = "true"
 
-
-github_config = ExtendsConfig(
-    key="AWS_SECRETS_MANAGER",
-    value="arn:aws:secretsmanager:us-west-2:442632209887:secret:dev/github-token-iambic-templates-itest",
-    assume_role_arn="arn:aws:iam::442632209887:role/IambicSpokeRole",
-)
-
-
 TEMPLATE_REPO_NAME = "noqdev/iambic-templates-itest"
-
-
 GITHUB_CICID_TEMPLATE_TARGET_PATH = (
     "resources/aws/roles/iambic_test_spoke_account_1/iambic_itest_github_cicd.yaml"
 )
@@ -44,6 +31,7 @@
 included_accounts:
   - iambic_test_spoke_account_1
 properties:
+  description: {new_description}
   assume_role_policy_document:
     statement:
       - action: sts:AssumeRole
@@ -51,7 +39,6 @@
         principal:
           service: ec2.amazonaws.com
     version: '2012-10-17'
-  description: {new_description}
   role_name: iambic_itest_for_github_cicd
 """
 
@@ -64,6 +51,7 @@
 included_accounts:
   - iambic_test_spoke_account_1
 properties:
+  description: itest github for expiring
   assume_role_policy_document:
     statement:
       - action: sts:AssumeRole
@@ -71,7 +59,6 @@
         principal:
           service: ec2.amazonaws.com
     version: '2012-10-17'
-  description: itest github for expiring
   role_name: iambic_expiring_itest_for_github_cicd
 """
 
@@ -80,6 +67,7 @@
 included_accounts:
   - iambic_test_spoke_account_1
 properties:
+  description: itest github for expiring
   assume_role_policy_document:
     statement:
       - action: sts:AssumeRole
@@ -92,7 +80,6 @@
         principal:
           service: athena.amazonaws.com
     version: '2012-10-17'
-  description: itest github for expiring
   inline_policies:
     - policy_name: spoke-acct-policy
       statement:
@@ -121,7 +108,7 @@
         temp_file.write(all_config)
 
     try:
-        config = asyncio.run(load_config(temp_config_filename.config_path))
+        config = asyncio.run(load_config(temp_config_filename))
         yield (temp_config_filename, temp_templates_directory, config)
     finally:
         try:
