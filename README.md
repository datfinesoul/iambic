--- conflicted
+++ resolved
@@ -1,55 +1,63 @@
-# Iambic
+# IAMbic: Entitlements as Code
 
+IAMbic revolutionizes cloud entitlements management by providing a centralized and organized way to track and edit your cloud access and permissions. With IAMbic, teams can easily manage changes to identities, access rules, and permissions, and grant temporary or emergency access for end-users, all while reducing the latency, overhead, and risk associated with permissions management. IAMbic integrates with GitHub actions to keep your repository updated with the live state of your cloud entitlements, regardless of whether they are managed through IAMbic,
+infrastructure-as-code, or ClickOps.
 
-> IAM-better-in-config
-> The python package used to generate, parse, and execute IAMbic yaml templates.
+IAMbic provides a plugin-based architecture, and can be customized to support internal authentication and authorization providers. The current implementation ships with plugins for AWS IAM, AWS Identity Center (Formerly known as AWS SSO), Okta, and Google. We are planning to release additional plugins, and we welcome contributions from the community.
 
-Features:
+The goal of IAMbic is to provide an open source and standardized request workflow, allowing self-serve access requests within the developer workflow. Approvals for shared access are integrated into the Git workflow, providing a streamlined and efficient process for managing cloud entitlements. IAMbic should only take an hour to get up and running, and will import entitlements from your existing environment.
 
-|                                                                                                                               |                     |
-| ----------------------------------------------------------------------------------------------------------------------------- | ------------------- |
-| Multi-Account Aware (Automatically recognizes and populates new accounts with default resources and identities) | X                   |
-| Stateless (and *fast!*)                                                                                                      | X                   |
-| Continuous Drift Correction Out of the Box (*What you see is what you git)*                                          | X                   |
-| Dynamically define identity permissions across accounts                                                                | X                   |
-| Centralize and link all human and cloud identities in a single repository                                              | X                   |
-| Simple YAML DSL                                                                  | X                   |
-| Easy Rollback Changes (*git revert* actually *reverts)*                                                           | X                   |
-| Transpile into Terraform                                                                                                      | Coming Soon! |
+## Features
 
-Noq Enterprise offers many more enhancements on top of Iambic. Visit [https://www.noq.dev](https://www.noq.dev) to learn more and sign up for early access.
+- Human-readable entitlements across AWS, Okta, Google. More to come soon.
+- Always up-to-date entitlements, with historical tracking of changes through Git
+- Selective management of entitlements without interfering with other flows you may be using (Such as Terraform or CloudFormation)
+- Multi-Account AWS Roles with dynamic permissions and access rules depending on the account
+- Temporary Access Rules (For AWS Identity Center, Okta Apps/Groups, Google Apps/Groups)
+- Temporary Fine-Grained AWS Permissions (For AWS IAM Roles/Users/Groups/Policies and Identity Center Permission Sets)
 
-|                                                                                                               |                     |
-| ------------------------------------------------------------------------------------------------------------- | ------------------- |
-<<<<<<< HEAD
-| Self-Service ChatOps and Web UI (With type-aheads for **all** the things)                        | Coming Soon! |
-| Generate Cookie-Cutter Team Roles based on usage data                                                  | Coming Soon! |
-| Alert on Unauthorized Out-of-band Changes (Convert to change request with one click)                   | Coming Soon! |
-| Automatically Approve Low-Risk Permissions Requests                                                    | Coming Soon! |
-| Discover the IAM Permissions of a Local Application                                                    | Coming Soon! |
-| Lint changes automatically with Access Analyzer                                                        | Coming Soon! |
-| Automatically Generate Service Control Policies base on usage                                          | Coming Soon! |
-| Prune Unused IAM Permissions, Access, Identities, and Credentials                                      | Coming Soon! |
-| Generate Dynamic Reports based on human identities, cloud identities, access, and permissions | Coming Soon! |
+## Getting Started
 
-## Run these commands to setup IAMbic for development <!-- are these lines meant to be commented out? Otherwise they're all H1 headlines -->
-=======
-| Self-Service ChatOps and Web UI`<br>`(With type-aheads for **all** the things)                        | Coming`<br>`Soon! |
-| Generate Cookie-Cutter Team Roles based on`<br>`usage data                                                  | Coming`<br>`Soon! |
-| Alert on Unauthorized Out-of-band Changes`<br>`(Convert to change request with one click)                   | Coming`<br>`Soon! |
-| Automatically Approve Low-Risk Permissions`<br>`Requests                                                    | Coming`<br>`Soon! |
-| Discover the IAM Permissions of a`<br>`Local Application                                                    | Coming`<br>`Soon! |
-| Lint changes automatically with Access`<br>`Analyzer                                                        | Coming`<br>`Soon! |
-| Automatically Generate Service Control Policies`<br>`base on usage                                          | Coming`<br>`Soon! |
-| Prune Unused IAM Permissions, Access, Identities,`<br>`and Credentials                                      | Coming`<br>`Soon! |
-| Generate Dynamic Reports based on`<br>`human identities, cloud identities, access, `<br>`and permissions | Coming`<br>`Soon! |
+Please follow our quick-start guide here to get IAMbic up and running: http://iambic.org/getting_started/.
 
+## Development Setup
+
+### IAMbic Development
+
+IAMbic is written in Python. We provide VSCode run configurations to make it easy to get started. Here is a quick guide:
+
+```bash
+# Clone IAMbic
+git clone git@github.com:noqdev/iambic.git
+
+# Set up Python depenedencies
+cd iambic
+python3.10 -m venv env
+. env/bin/activate
+pip install poetry
+poetry install
+```
+
+### Documentation Development
+
+Documentation requires [Yarn](https://classic.yarnpkg.com/lang/en/docs/install/#debian-stable) and [nodejs/npm](https://docs.npmjs.com/downloading-and-installing-node-js-and-npm).
+
+Documentation is located in docs/web and can be launched by following these steps:
+
+```bash
+# From the `iambic` repository directory
+cd docs/web
+yarn
+yarn start
+```
+
+This will open your browser to http://localhost:3000 where you can view the IAMbic documentation and see live edits to the Markdown files.
 
 ## License
 
 ### IAMbic (This repo)
 
-IAMbic is licensed under the AGPL-3.0 license. Commercial licenses are also available from Noq Software, Inc.
+IAMbic is licensed under the AGPL-3.0 license. Commercial licenses and support are also available from Noq Software, Inc.
 
 ### Provider Plugins
 
@@ -57,44 +65,10 @@
 
 ### Licensing Policy
 
-Our goal in selecting the AGPL v3.0 as our open source license is to require that enhancements to IAMbic be released to the community. Traditional GPL often does not achieve this anymore as a huge amount of software runs in the cloud. We also make our provider plugins available under the Apache License v2.0 to encourage proprietary plugin contribution.
+Our purpose in choosing the AGPL v3.0 as our open source license is to ensure that any improvements made to IAMbic are shared with the community. This is because the traditional GPL license is no longer effective for a large amount of cloud-based software. To encourage contributions for proprietary providers, our provider plugins are made available under the Apache License v2.0. You are also free to write plugins for internal providers without needing to open source the plugin code.
 
-If use of our drivers under the Apache License v2.0 or the database under the AGPL v3 does not satisfy your organization’s vast legal department (some will not approve GPL in any form), commercial licenses are available with Noq Software. Feel free to contact us for more details.
+If the use of our plugins under the Apache License v2.0 or IAMbic core under the AGPLv3 does not meet the legal requirements of your organization (as some may not accept the GPL in any form), commercial licenses are available through Noq Software. Please reach out to us for more information.
 
 ### Noq Trademark Guidelines
 
-IAMbic, Noq, and the Noq logo are registered trademarks of Noq Software, Inc.. For trademark use approval or any questions you have about using these trademarks, please email trademark@noq.dev.
-
-## Setup for development
->>>>>>> 98d90725
-
-# `python3.10 -m venv env`
-
-# `. env/bin/activate`
-
-# `pip install poetry` # (last tested with poetry version 1.2.2)
-
-# `poetry install`
-
-## How to run IAMbic
-
-`python -m iambic.main import -c demo/config.yaml`
-
-## Documentation
-
-Documentation is located in docs/web and can be launched by following these steps:
-
-Note: you may have to first install yarn: https://classic.yarnpkg.com/lang/en/docs/install/#debian-stable and possibly nodejs/npm: https://docs.npmjs.com/downloading-and-installing-node-js-and-npm
-
-In `docs/web`:
-
-* `yarn`
-* `yarn start`
-
-This will open your browser to http://localhost:3000 where you can view the IAMbic documentation.
-
-## Additional Documentation
-
-* [Schemas](docs/SCHEMA.md)
-* [Contributing](docs/CONTRIBUTING.md)
-* [Docker](docs/DOCKER.md)+IAMbic, Noq, and the Noq logo are registered trademarks of Noq Software, Inc.. For trademark use approval or any questions you have about using these trademarks, please email trademark@noq.dev.