--- conflicted
+++ resolved
@@ -1,15 +1,8 @@
 import asyncio
 import json
 from typing import Any, Optional
-<<<<<<< HEAD
-
 import boto3
 import botocore
-import pytest
-=======
-import boto3
-import botocore
->>>>>>> 5af51ac4
 from mock import AsyncMock, MagicMock
 from moto import mock_ssoadmin
 import pytest
@@ -18,10 +11,6 @@
     AWS_IDENTITY_CENTER_PERMISSION_SET_TEMPLATE_TYPE,
 )
 
-from iambic.core.models import ProposedChangeType, ProviderChild
-from iambic.plugins.v0_1_0.aws.identity_center.permission_set.models import (
-    AWS_IDENTITY_CENTER_PERMISSION_SET_TEMPLATE_TYPE,
-)
 from iambic.plugins.v0_1_0.aws.identity_center.permission_set.utils import (
     apply_account_assignments,
     apply_permission_set_aws_managed_policies,
@@ -184,21 +173,11 @@
         {},
     )
 
-<<<<<<< HEAD
-    assert response == {"user": {}, "group": {}}
-
-
-@pytest.mark.asyncio
-async def test_get_permission_set_users_and_groups_as_access_rules(
-    mock_ssoadmin_client_bundle: tuple,
-):
-=======
     assert response == {'user': {}, 'group': {}}
 
 
 @pytest.mark.asyncio
 async def test_get_permission_set_users_and_groups_as_access_rules(mock_ssoadmin_client_bundle: tuple):
->>>>>>> 5af51ac4
     mock_ssoadmin_client, permission_set_arn = mock_ssoadmin_client_bundle
     accounts = [
         FakeAccount(
@@ -225,31 +204,15 @@
 @mock_ssoadmin
 async def test_enrich_permission_set_details(mock_ssoadmin_client_bundle: tuple):
     from botocore.exceptions import ClientError
-<<<<<<< HEAD
-
-=======
->>>>>>> 5af51ac4
     mock_ssoadmin_client, permission_set_arn = mock_ssoadmin_client_bundle
 
     # Set up test data
     instance_arn = "arn:aws:sso:::instance/ssoins-1234567890abcdef"
-<<<<<<< HEAD
-    permission_set_arn = (
-        "arn:aws:sso:::permissionSet/ssoins-1234567890abcdef/ps-1234567890abcdef"
-    )
-    permission_set_details = {"PermissionSetArn": permission_set_arn}
-
-    # Test the enrich_permission_set_details function
-    enriched_details = await enrich_permission_set_details(
-        mock_ssoadmin_client, instance_arn, permission_set_details
-    )
-=======
     permission_set_arn = "arn:aws:sso:::permissionSet/ssoins-1234567890abcdef/ps-1234567890abcdef"
     permission_set_details = {"PermissionSetArn": permission_set_arn}
 
     # Test the enrich_permission_set_details function
     enriched_details = await enrich_permission_set_details(mock_ssoadmin_client, instance_arn, permission_set_details)
->>>>>>> 5af51ac4
 
     # Assert that the enriched details contain the expected data
     assert enriched_details["PermissionSetArn"] == permission_set_arn
@@ -258,28 +221,12 @@
 # Helper function to create test data
 def create_test_data():
     instance_arn = "arn:aws:sso:::instance/ssoins-1234567890abcdef0"
-<<<<<<< HEAD
-    permission_set_arn = (
-        "arn:aws:sso:::permissionSet/ssoins-1234567890abcdef0/ps-1234567890abcdef0"
-    )
-=======
     permission_set_arn = "arn:aws:sso:::permissionSet/ssoins-1234567890abcdef0/ps-1234567890abcdef0"
->>>>>>> 5af51ac4
     template_policy_arns = ["arn:aws:iam::aws:policy/AmazonS3FullAccess"]
     existing_policy_arns = ["arn:aws:iam::aws:policy/AmazonEC2FullAccess"]
     log_params = {"test_log_key": "test_log_value"}
 
-<<<<<<< HEAD
-    return (
-        instance_arn,
-        permission_set_arn,
-        template_policy_arns,
-        existing_policy_arns,
-        log_params,
-    )
-=======
     return instance_arn, permission_set_arn, template_policy_arns, existing_policy_arns, log_params
->>>>>>> 5af51ac4
 
 
 @pytest.mark.asyncio
@@ -291,30 +238,11 @@
     sso_admin = client("sso-admin", region_name="us-west-2")
 
     # Set up test data
-<<<<<<< HEAD
-    (
-        instance_arn,
-        permission_set_arn,
-        template_policy_arns,
-        existing_policy_arns,
-        log_params,
-    ) = create_test_data()
-
-    # Test the apply_permission_set_aws_managed_policies function
-    response = await apply_permission_set_aws_managed_policies(
-        sso_admin,
-        instance_arn,
-        permission_set_arn,
-        template_policy_arns,
-        existing_policy_arns,
-        log_params,
-=======
     instance_arn, permission_set_arn, template_policy_arns, existing_policy_arns, log_params = create_test_data()
 
     # Test the apply_permission_set_aws_managed_policies function
     response = await apply_permission_set_aws_managed_policies(
         sso_admin, instance_arn, permission_set_arn, template_policy_arns, existing_policy_arns, log_params
->>>>>>> 5af51ac4
     )
 
     # Assert that the response contains the expected data
@@ -341,16 +269,7 @@
 
     # Test the apply_permission_set_customer_managed_policies function
     response = await apply_permission_set_customer_managed_policies(
-<<<<<<< HEAD
-        sso_admin,
-        instance_arn,
-        permission_set_arn,
-        template_policies,
-        existing_policies,
-        log_params,
-=======
         sso_admin, instance_arn, permission_set_arn, template_policies, existing_policies, log_params
->>>>>>> 5af51ac4
     )
 
     # Assert that the response contains the expected data
@@ -371,13 +290,7 @@
 
     account_id = "123456789012"
     instance_arn = "arn:aws:sso:::instance/ssoins-1234567890abcdef0"
-<<<<<<< HEAD
-    permission_set_arn = (
-        "arn:aws:sso:::permissionSet/ssoins-1234567890abcdef0/ps-1234567890abcdef0"
-    )
-=======
     permission_set_arn = "arn:aws:sso:::permissionSet/ssoins-1234567890abcdef0/ps-1234567890abcdef0"
->>>>>>> 5af51ac4
     resource_type = "GROUP"
     resource_id = "test-group-id"
     resource_name = "Test Group"
@@ -385,65 +298,22 @@
 
     # Test the create_account_assignment function
     await create_account_assignment(
-<<<<<<< HEAD
-        sso_admin,
-        account_id,
-        instance_arn,
-        permission_set_arn,
-        resource_type,
-        resource_id,
-        resource_name,
-        log_params,
-=======
         sso_admin, account_id, instance_arn, permission_set_arn, resource_type, resource_id, resource_name, log_params
->>>>>>> 5af51ac4
     )
 
     # Verify the account assignment creation
     assignments = sso_admin.list_account_assignments(
-<<<<<<< HEAD
-        InstanceArn=instance_arn,
-        PermissionSetArn=permission_set_arn,
-        AccountId=account_id,
-    )
-
-    assert len(assignments["AccountAssignments"]) == 1
-    assert (
-        assignments["AccountAssignments"][0]["PermissionSetArn"] == permission_set_arn
-    )
-=======
         InstanceArn=instance_arn, PermissionSetArn=permission_set_arn, AccountId=account_id,
     )
 
     assert len(assignments["AccountAssignments"]) == 1
     assert assignments["AccountAssignments"][0]["PermissionSetArn"] == permission_set_arn
->>>>>>> 5af51ac4
     assert assignments["AccountAssignments"][0]["PrincipalType"] == resource_type
     assert assignments["AccountAssignments"][0]["PrincipalId"] == resource_id
 
 
 @pytest.mark.asyncio
 @mock_ssoadmin
-<<<<<<< HEAD
-async def test_create_account_assignment_creation_status_check(
-    mocker, mock_ssoadmin_client_bundle
-):
-    MockBotoCrudCall = AsyncMock(
-        autospec=True,
-        return_value={
-            "AccountAssignmentCreationStatus": {
-                "RequestId": "test-request-id",
-                "Status": "IN_PROGRESS",
-            }
-        },
-    )
-    ssoadmin_client, _ = mock_ssoadmin_client_bundle
-    account_id = "123456789012"
-    instance_arn = "arn:aws:sso:::instance/ssoins-1234567890abcdef0"
-    permission_set_arn = (
-        "arn:aws:sso:::permissionSet/ssoins-1234567890abcdef0/ps-1234567890abcdef0"
-    )
-=======
 async def test_create_account_assignment_creation_status_check(mocker, mock_ssoadmin_client_bundle):
     MockBotoCrudCall = AsyncMock(autospec=True, return_value={
                 "AccountAssignmentCreationStatus": {
@@ -455,64 +325,27 @@
     account_id = "123456789012"
     instance_arn = "arn:aws:sso:::instance/ssoins-1234567890abcdef0"
     permission_set_arn = "arn:aws:sso:::permissionSet/ssoins-1234567890abcdef0/ps-1234567890abcdef0"
->>>>>>> 5af51ac4
     resource_type = "GROUP"
     resource_id = "test-group-id"
     resource_name = "Test Group"
     log_params = {"test_log_key": "test_log_value"}
 
-<<<<<<< HEAD
-    mocker.patch(
-        "iambic.plugins.v0_1_0.aws.identity_center.permission_set.utils.boto_crud_call",
-        new=MockBotoCrudCall,
-    )
-    task = asyncio.create_task(
-        create_account_assignment(
-            ssoadmin_client,
-            account_id,
-            instance_arn,
-            permission_set_arn,
-            resource_type,
-            resource_id,
-            resource_name,
-            log_params,
-        )
-    )
-    await asyncio.sleep(1.0)
-    MockBotoCrudCall = AsyncMock(
-        autospec=True,
-        return_value={
-=======
     mocker.patch('iambic.plugins.v0_1_0.aws.identity_center.permission_set.utils.boto_crud_call', new=MockBotoCrudCall)
     task = asyncio.create_task(create_account_assignment(
         ssoadmin_client, account_id, instance_arn, permission_set_arn, resource_type, resource_id, resource_name, log_params
     ))
     await asyncio.sleep(1.0)
     MockBotoCrudCall = AsyncMock(autospec=True, return_value={
->>>>>>> 5af51ac4
             "AccountAssignmentCreationStatus": {
                 "RequestId": "test-request-id",
                 "Status": "FAILED",
             }
-<<<<<<< HEAD
-        },
-    )
-    mocker.patch(
-        "iambic.plugins.v0_1_0.aws.identity_center.permission_set.utils.boto_crud_call",
-        new=MockBotoCrudCall,
-    )
-    await asyncio.wait_for(task, timeout=2.0)
-    assert task.done()
-
-
-=======
         }
     )
     mocker.patch('iambic.plugins.v0_1_0.aws.identity_center.permission_set.utils.boto_crud_call', new=MockBotoCrudCall)
     await asyncio.wait_for(task, timeout=2.0)
     assert task.done()
 
->>>>>>> 5af51ac4
 @pytest.mark.asyncio
 @mock_ssoadmin
 async def test_delete_account_assignment(mock_ssoadmin_client_bundle: tuple):
@@ -523,13 +356,7 @@
 
     account_id = "123456789012"
     instance_arn = "arn:aws:sso:::instance/ssoins-1234567890abcdef0"
-<<<<<<< HEAD
-    permission_set_arn = (
-        "arn:aws:sso:::permissionSet/ssoins-1234567890abcdef0/ps-1234567890abcdef0"
-    )
-=======
     permission_set_arn = "arn:aws:sso:::permissionSet/ssoins-1234567890abcdef0/ps-1234567890abcdef0"
->>>>>>> 5af51ac4
     resource_type = "GROUP"
     resource_id = "test-group-id"
     resource_name = "Test Group"
@@ -537,66 +364,26 @@
 
     # Test the create_account_assignment function
     await create_account_assignment(
-<<<<<<< HEAD
-        sso_admin,
-        account_id,
-        instance_arn,
-        permission_set_arn,
-        resource_type,
-        resource_id,
-        resource_name,
-        log_params,
-=======
         sso_admin, account_id, instance_arn, permission_set_arn, resource_type, resource_id, resource_name, log_params
->>>>>>> 5af51ac4
     )
 
     # Verify the account assignment creation
     assignments = sso_admin.list_account_assignments(
-<<<<<<< HEAD
-        InstanceArn=instance_arn,
-        PermissionSetArn=permission_set_arn,
-        AccountId=account_id,
-    )
-
-    assert len(assignments["AccountAssignments"]) == 1
-    assert (
-        assignments["AccountAssignments"][0]["PermissionSetArn"] == permission_set_arn
-    )
-=======
         InstanceArn=instance_arn, PermissionSetArn=permission_set_arn, AccountId=account_id,
     )
 
     assert len(assignments["AccountAssignments"]) == 1
     assert assignments["AccountAssignments"][0]["PermissionSetArn"] == permission_set_arn
->>>>>>> 5af51ac4
     assert assignments["AccountAssignments"][0]["PrincipalType"] == resource_type
     assert assignments["AccountAssignments"][0]["PrincipalId"] == resource_id
 
     await delete_account_assignment(
-<<<<<<< HEAD
-        sso_admin,
-        account_id,
-        instance_arn,
-        permission_set_arn,
-        resource_type,
-        resource_id,
-        resource_name,
-        log_params,
-=======
         sso_admin, account_id, instance_arn, permission_set_arn, resource_type, resource_id, resource_name, log_params
->>>>>>> 5af51ac4
     )
 
     # Verify the account assignment creation
     assignments = sso_admin.list_account_assignments(
-<<<<<<< HEAD
-        InstanceArn=instance_arn,
-        PermissionSetArn=permission_set_arn,
-        AccountId=account_id,
-=======
         InstanceArn=instance_arn, PermissionSetArn=permission_set_arn, AccountId=account_id,
->>>>>>> 5af51ac4
     )
 
     assert len(assignments["AccountAssignments"]) == 0
@@ -604,26 +391,6 @@
 
 @pytest.mark.asyncio
 @mock_ssoadmin
-<<<<<<< HEAD
-async def test_delete_account_assignment_creation_status_check(
-    mocker, mock_ssoadmin_client_bundle
-):
-    MockBotoCrudCall = AsyncMock(
-        autospec=True,
-        return_value={
-            "AccountAssignmentDeletionStatus": {
-                "RequestId": "test-request-id",
-                "Status": "IN_PROGRESS",
-            }
-        },
-    )
-    ssoadmin_client, _ = mock_ssoadmin_client_bundle
-    account_id = "123456789012"
-    instance_arn = "arn:aws:sso:::instance/ssoins-1234567890abcdef0"
-    permission_set_arn = (
-        "arn:aws:sso:::permissionSet/ssoins-1234567890abcdef0/ps-1234567890abcdef0"
-    )
-=======
 async def test_delete_account_assignment_creation_status_check(mocker, mock_ssoadmin_client_bundle):
     MockBotoCrudCall = AsyncMock(autospec=True, return_value={
                 "AccountAssignmentDeletionStatus": {
@@ -635,57 +402,24 @@
     account_id = "123456789012"
     instance_arn = "arn:aws:sso:::instance/ssoins-1234567890abcdef0"
     permission_set_arn = "arn:aws:sso:::permissionSet/ssoins-1234567890abcdef0/ps-1234567890abcdef0"
->>>>>>> 5af51ac4
     resource_type = "GROUP"
     resource_id = "test-group-id"
     resource_name = "Test Group"
     log_params = {"test_log_key": "test_log_value"}
 
-<<<<<<< HEAD
-    mocker.patch(
-        "iambic.plugins.v0_1_0.aws.identity_center.permission_set.utils.boto_crud_call",
-        new=MockBotoCrudCall,
-    )
-    task = asyncio.create_task(
-        delete_account_assignment(
-            ssoadmin_client,
-            account_id,
-            instance_arn,
-            permission_set_arn,
-            resource_type,
-            resource_id,
-            resource_name,
-            log_params,
-        )
-    )
-    await asyncio.sleep(1.0)
-    MockBotoCrudCall = AsyncMock(
-        autospec=True,
-        return_value={
-=======
     mocker.patch('iambic.plugins.v0_1_0.aws.identity_center.permission_set.utils.boto_crud_call', new=MockBotoCrudCall)
     task = asyncio.create_task(delete_account_assignment(
         ssoadmin_client, account_id, instance_arn, permission_set_arn, resource_type, resource_id, resource_name, log_params
     ))
     await asyncio.sleep(1.0)
     MockBotoCrudCall = AsyncMock(autospec=True, return_value={
->>>>>>> 5af51ac4
             "AccountAssignmentDeletionStatus": {
                 "RequestId": "test-request-id",
                 "Status": "FAILED",
             }
-<<<<<<< HEAD
-        },
-    )
-    mocker.patch(
-        "iambic.plugins.v0_1_0.aws.identity_center.permission_set.utils.boto_crud_call",
-        new=MockBotoCrudCall,
-    )
-=======
         }
     )
     mocker.patch('iambic.plugins.v0_1_0.aws.identity_center.permission_set.utils.boto_crud_call', new=MockBotoCrudCall)
->>>>>>> 5af51ac4
     await asyncio.wait_for(task, timeout=2.0)
     assert task.done()
 
@@ -698,13 +432,7 @@
     # Helper function to create test data
     def create_test_data():
         instance_arn = "arn:aws:sso:::instance/ssoins-1234567890abcdef0"
-<<<<<<< HEAD
-        permission_set_arn = (
-            "arn:aws:sso:::permissionSet/ssoins-1234567890abcdef0/ps-1234567890abcdef0"
-        )
-=======
         permission_set_arn = "arn:aws:sso:::permissionSet/ssoins-1234567890abcdef0/ps-1234567890abcdef0"
->>>>>>> 5af51ac4
         template_assignments = [
             {
                 "account_id": "123456789012",
@@ -717,47 +445,18 @@
         existing_assignments = []
         log_params = {"test_log_key": "test_log_value"}
 
-<<<<<<< HEAD
-        return (
-            instance_arn,
-            permission_set_arn,
-            template_assignments,
-            existing_assignments,
-            log_params,
-        )
-=======
         return instance_arn, permission_set_arn, template_assignments, existing_assignments, log_params
 
->>>>>>> 5af51ac4
 
     # Set up the moto mock SSO Admin client
     sso_admin = client("sso-admin", region_name="us-west-2")
 
     # Set up test data
-<<<<<<< HEAD
-    (
-        instance_arn,
-        permission_set_arn,
-        template_assignments,
-        existing_assignments,
-        log_params,
-    ) = create_test_data()
-
-    # Test the apply_account_assignments function
-    proposed_changes = await apply_account_assignments(
-        sso_admin,
-        instance_arn,
-        permission_set_arn,
-        template_assignments,
-        existing_assignments,
-        log_params,
-=======
     instance_arn, permission_set_arn, template_assignments, existing_assignments, log_params = create_test_data()
 
     # Test the apply_account_assignments function
     proposed_changes = await apply_account_assignments(
         sso_admin, instance_arn, permission_set_arn, template_assignments, existing_assignments, log_params
->>>>>>> 5af51ac4
     )
 
     # Verify the account assignment creation
@@ -766,21 +465,11 @@
     assert created_assignment.change_type == ProposedChangeType.CREATE
     assert created_assignment.account == template_assignments[0]["account_name"]
     assert created_assignment.resource_id == template_assignments[0]["resource_name"]
-<<<<<<< HEAD
-    assert created_assignment.resource_type in [
-        "arn:aws:iam::aws:user",
-        "arn:aws:iam::aws:group",
-    ]
-    assert created_assignment.attribute == "account_assignment"
-
-
-=======
     assert created_assignment.resource_type in ["arn:aws:iam::aws:user", "arn:aws:iam::aws:group"]
     assert created_assignment.attribute == "account_assignment"
 
 
 
->>>>>>> 5af51ac4
 @pytest.mark.asyncio
 @mock_ssoadmin
 async def test_apply_permission_set_inline_policy(mock_ssoadmin_client_bundle: tuple):
@@ -789,47 +478,6 @@
     # Helper function to create test data
     def create_test_data():
         instance_arn = "arn:aws:sso:::instance/ssoins-1234567890abcdef0"
-<<<<<<< HEAD
-        permission_set_arn = (
-            "arn:aws:sso:::permissionSet/ssoins-1234567890abcdef0/ps-1234567890abcdef0"
-        )
-        template_inline_policy = json.dumps(
-            {
-                "Version": "2012-10-17",
-                "Statement": [
-                    {"Effect": "Allow", "Action": "s3:ListBucket", "Resource": "*"}
-                ],
-            }
-        )
-        existing_inline_policy = None
-        log_params = {"test_log_key": "test_log_value"}
-
-        return (
-            instance_arn,
-            permission_set_arn,
-            template_inline_policy,
-            existing_inline_policy,
-            log_params,
-        )
-
-    # Set up test data
-    (
-        instance_arn,
-        permission_set_arn,
-        template_inline_policy,
-        existing_inline_policy,
-        log_params,
-    ) = create_test_data()
-
-    # Test the apply_permission_set_inline_policy function
-    proposed_changes = await apply_permission_set_inline_policy(
-        mock_ssoadmin_client,
-        instance_arn,
-        permission_set_arn,
-        template_inline_policy,
-        existing_inline_policy,
-        log_params,
-=======
         permission_set_arn = "arn:aws:sso:::permissionSet/ssoins-1234567890abcdef0/ps-1234567890abcdef0"
         template_inline_policy = json.dumps({
             "Version": "2012-10-17",
@@ -852,7 +500,6 @@
     # Test the apply_permission_set_inline_policy function
     proposed_changes = await apply_permission_set_inline_policy(
         mock_ssoadmin_client, instance_arn, permission_set_arn, template_inline_policy, existing_inline_policy, log_params
->>>>>>> 5af51ac4
     )
 
     # Verify the InlinePolicyDocument creation
@@ -865,59 +512,16 @@
     assert created_policy.new_value == json.loads(template_inline_policy)
 
 
-<<<<<<< HEAD
-@pytest.mark.asyncio
-@mock_ssoadmin
-async def test_apply_permission_set_permission_boundary(
-    mock_ssoadmin_client_bundle: tuple,
-):
-=======
 
 @pytest.mark.asyncio
 @mock_ssoadmin
 async def test_apply_permission_set_permission_boundary(mock_ssoadmin_client_bundle: tuple):
->>>>>>> 5af51ac4
     from boto3 import client
 
     sso_admin_client, _ = mock_ssoadmin_client_bundle
 
     def create_test_data():
         instance_arn = "arn:aws:sso:::instance/ssoins-1234567890abcdef0"
-<<<<<<< HEAD
-        permission_set_arn = (
-            "arn:aws:sso:::permissionSet/ssoins-1234567890abcdef0/ps-1234567890abcdef0"
-        )
-        template_permission_boundary = {
-            "ManagedPolicyArn": "arn:aws:iam::aws:policy/ReadOnlyAccess"
-        }
-        existing_permission_boundary = None
-        log_params = {"test_log_key": "test_log_value"}
-        return (
-            instance_arn,
-            permission_set_arn,
-            template_permission_boundary,
-            existing_permission_boundary,
-            log_params,
-        )
-
-    # Set up test data
-    (
-        instance_arn,
-        permission_set_arn,
-        template_permission_boundary,
-        existing_permission_boundary,
-        log_params,
-    ) = create_test_data()
-
-    # Test the apply_permission_set_permission_boundary function
-    proposed_changes = await apply_permission_set_permission_boundary(
-        sso_admin_client,
-        instance_arn,
-        permission_set_arn,
-        template_permission_boundary,
-        existing_permission_boundary,
-        log_params,
-=======
         permission_set_arn = "arn:aws:sso:::permissionSet/ssoins-1234567890abcdef0/ps-1234567890abcdef0"
         template_permission_boundary = {
             'ManagedPolicyArn': 'arn:aws:iam::aws:policy/ReadOnlyAccess'
@@ -932,7 +536,6 @@
     # Test the apply_permission_set_permission_boundary function
     proposed_changes = await apply_permission_set_permission_boundary(
         sso_admin_client, instance_arn, permission_set_arn, template_permission_boundary, existing_permission_boundary, log_params
->>>>>>> 5af51ac4
     )
 
     # Verify the PermissionsBoundary creation
@@ -945,10 +548,7 @@
     assert created_boundary.new_value == template_permission_boundary
 
 
-<<<<<<< HEAD
-=======
-
->>>>>>> 5af51ac4
+
 @pytest.mark.asyncio
 @mock_ssoadmin
 async def test_apply_permission_set_tags(mock_ssoadmin_client_bundle: tuple):
@@ -959,46 +559,6 @@
     # Helper function to create test data
     def create_test_data():
         instance_arn = "arn:aws:sso:::instance/ssoins-1234567890abcdef0"
-<<<<<<< HEAD
-        permission_set_arn = (
-            "arn:aws:sso:::permissionSet/ssoins-1234567890abcdef0/ps-1234567890abcdef0"
-        )
-        template_tags = [
-            {"Key": "key1", "Value": "value1"},
-            {"Key": "key2", "Value": "value2"},
-        ]
-        existing_tags = [
-            {"Key": "key2", "Value": "value2"},
-            {"Key": "key3", "Value": "value3"},
-        ]
-        log_params = {"test_log_key": "test_log_value"}
-
-        return (
-            instance_arn,
-            permission_set_arn,
-            template_tags,
-            existing_tags,
-            log_params,
-        )
-
-    # Set up test data
-    (
-        instance_arn,
-        permission_set_arn,
-        template_tags,
-        existing_tags,
-        log_params,
-    ) = create_test_data()
-
-    # Test the apply_permission_set_tags function
-    proposed_changes = await apply_permission_set_tags(
-        sso_admin_client,
-        instance_arn,
-        permission_set_arn,
-        template_tags,
-        existing_tags,
-        log_params,
-=======
         permission_set_arn = "arn:aws:sso:::permissionSet/ssoins-1234567890abcdef0/ps-1234567890abcdef0"
         template_tags = [{"Key": "key1", "Value": "value1"}, {"Key": "key2", "Value": "value2"}]
         existing_tags = [{"Key": "key2", "Value": "value2"}, {"Key": "key3", "Value": "value3"}]
@@ -1013,7 +573,6 @@
     # Test the apply_permission_set_tags function
     proposed_changes = await apply_permission_set_tags(
         sso_admin_client, instance_arn, permission_set_arn, template_tags, existing_tags, log_params
->>>>>>> 5af51ac4
     )
 
     # Verify the tag changes
@@ -1047,13 +606,7 @@
     # Helper function to create test data
     def create_test_data():
         instance_arn = "arn:aws:sso:::instance/ssoins-1234567890abcdef0"
-<<<<<<< HEAD
-        permission_set_arn = (
-            "arn:aws:sso:::permissionSet/ssoins-1234567890abcdef0/ps-1234567890abcdef0"
-        )
-=======
         permission_set_arn = "arn:aws:sso:::permissionSet/ssoins-1234567890abcdef0/ps-1234567890abcdef0"
->>>>>>> 5af51ac4
         current_permission_set = {
             "ManagedPolicies": [{"Arn": "arn:aws:iam::aws:policy/ReadOnlyAccess"}],
             "Tags": [{"Key": "key1", "Value": "value1"}],
@@ -1061,39 +614,6 @@
         account_assignments = []
         log_params = {"test_log_key": "test_log_value"}
 
-<<<<<<< HEAD
-        return (
-            instance_arn,
-            permission_set_arn,
-            current_permission_set,
-            account_assignments,
-            log_params,
-        )
-
-    # Set up test data
-    (
-        instance_arn,
-        permission_set_arn,
-        current_permission_set,
-        account_assignments,
-        log_params,
-    ) = create_test_data()
-
-    with pytest.raises(botocore.exceptions.ClientError):
-        await delete_permission_set(
-            sso_admin_client,
-            instance_arn,
-            permission_set_arn,
-            current_permission_set,
-            account_assignments,
-            log_params,
-        )
-
-    # Verify the permission set deletion
-    permission_sets = sso_admin_client.list_permission_sets(InstanceArn=instance_arn)[
-        "PermissionSets"
-    ]
-=======
         return instance_arn, permission_set_arn, current_permission_set, account_assignments, log_params
 
     # Set up test data
@@ -1106,7 +626,6 @@
 
     # Verify the permission set deletion
     permission_sets = sso_admin_client.list_permission_sets(InstanceArn=instance_arn)["PermissionSets"]
->>>>>>> 5af51ac4
     assert permission_set_arn not in permission_sets
 
 
@@ -1120,13 +639,7 @@
     # Helper function to create test data
     def create_test_data():
         instance_arn = "arn:aws:sso:::instance/ssoins-1234567890abcdef0"
-<<<<<<< HEAD
-        permission_set_arn = (
-            "arn:aws:sso:::permissionSet/ssoins-1234567890abcdef0/ps-1234567890abcdef0"
-        )
-=======
         permission_set_arn = "arn:aws:sso:::permissionSet/ssoins-1234567890abcdef0/ps-1234567890abcdef0"
->>>>>>> 5af51ac4
         current_permission_set = {
             "ManagedPolicies": [{"Arn": "arn:aws:iam::aws:policy/ReadOnlyAccess"}],
             "Tags": [{"Key": "key1", "Value": "value1"}],
@@ -1134,39 +647,6 @@
         account_assignments = []
         log_params = {"test_log_key": "test_log_value"}
 
-<<<<<<< HEAD
-        return (
-            instance_arn,
-            permission_set_arn,
-            current_permission_set,
-            account_assignments,
-            log_params,
-        )
-
-    # Set up test data
-    (
-        instance_arn,
-        permission_set_arn,
-        current_permission_set,
-        account_assignments,
-        log_params,
-    ) = create_test_data()
-
-    with pytest.raises(botocore.exceptions.ClientError):
-        await delete_permission_set(
-            sso_admin_client,
-            instance_arn,
-            permission_set_arn,
-            current_permission_set,
-            account_assignments,
-            log_params,
-        )
-
-    # Verify the permission set deletion
-    permission_sets = sso_admin_client.list_permission_sets(InstanceArn=instance_arn)[
-        "PermissionSets"
-    ]
-=======
         return instance_arn, permission_set_arn, current_permission_set, account_assignments, log_params
 
     # Set up test data
@@ -1179,5 +659,4 @@
 
     # Verify the permission set deletion
     permission_sets = sso_admin_client.list_permission_sets(InstanceArn=instance_arn)["PermissionSets"]
->>>>>>> 5af51ac4
     assert permission_set_arn not in permission_sets