--- conflicted
+++ resolved
@@ -55,13 +55,10 @@
 cryptography = "^39.0.1"
 aws-error-utils = "^2.7.0"
 types-mock = "^5.0.0.5"
-<<<<<<< HEAD
 rich = "^13.3.2"
 dictdiffer = "^0.9.0"
-=======
 msal = "^1.21.0"
 aiohttp = "^3.8.4"
->>>>>>> 732f86c3
 pyopenssl = "^23.0.0"
 
 [tool.poetry.scripts]
