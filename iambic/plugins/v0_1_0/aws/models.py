--- conflicted
+++ resolved
@@ -318,11 +318,7 @@
 
     class Config:
         fields = {"hub_session_info": {"exclude": True}}
-<<<<<<< HEAD
         extra = Extra.allow
-=======
-        extra = Extra.ignore
->>>>>>> 201154e3
 
     async def get_boto3_session(self, region_name: str = None):
         region_name = region_name or self.region_name
