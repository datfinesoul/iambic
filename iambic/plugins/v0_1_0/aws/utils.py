from __future__ import annotations

import asyncio
import re
from enum import Enum
from typing import TYPE_CHECKING, Any, Optional, Union

import boto3
from botocore.exceptions import ClientError, NoCredentialsError

from iambic.core.iambic_enum import IambicManaged
from iambic.core.logger import log
from iambic.core.utils import aio_wrapper, is_regex_match

if TYPE_CHECKING:
    from iambic.plugins.v0_1_0.aws.iambic_plugin import AWSConfig, ImportAction


async def process_import_rules(
    config: AWSConfig,
    template_type: str,
    identifier: str,
    tags: list[dict[str, str]],
    resource_dict: dict[str, Any],
) -> list[ImportAction]:
    actions = []

    for rule in config.import_rules:
        # Initialize match indicators
        tag_match = name_match = path_match = template_type_match = False

        # Match by tag
        if rule.match_tags:
            for tag in rule.match_tags:
                for resource_tag in tags:
                    if is_regex_match(tag.key, resource_tag.get("key")) and (
                        tag.value is None
                        or is_regex_match(tag.value, resource_tag.get("value"))
                    ):
                        tag_match = True
                        break

        # Match by name/identifier
        if rule.match_names:
            for pattern in rule.match_names:
                if is_regex_match(pattern, identifier):
                    name_match = True
                    break

        # Match by path
        if rule.match_paths:
            for pattern in rule.match_paths:
                if is_regex_match(pattern, resource_dict.get("path", "")):
                    path_match = True
                    break

        # Match by template type
        if rule.match_template_types:
            for pattern in rule.match_template_types:
                if is_regex_match(pattern, template_type):
                    template_type_match = True
                    break

        # Add action to the list if all conditions specified in the rule are satisfied
        if (
            (not rule.match_tags or tag_match)
            and (not rule.match_names or name_match)
            and (not rule.match_paths or path_match)
            and (not rule.match_template_types or template_type_match)
        ):
            actions.append(rule.action)
    return actions


def calculate_import_preference(existing_template):
    prefer_templatized = False
    try:
        if existing_template:
            # this is expensive just to compute if
            # the existing template is already bias toward templatized.
            existing_template_in_str = existing_template.json()
            prefer_templatized = "{{" in existing_template_in_str
    except Exception as exc_info:
        # We are willing to tolerate exception because
        # we are calculating preference from possibly bad templates on disk
        log_params = {"exc_info": str(exc_info)}
        log.error("cannot calculate preference from existing template", **log_params)
    return prefer_templatized


async def boto_crud_call(
    boto_fnc, retryable_errors: list = None, **kwargs
) -> Union[list, dict]:
    """Responsible for calls to boto. Adds async support and error handling
    :param boto_fnc:
    :param retryable_errors: A list of error codes that should be retried
    :param kwargs: The params to pass to the boto fnc
    :return:
    """
    max_attempts = 20
    retry_count = 0
    always_retryable_errors = ["Throttling", "TooManyRequestsException"]
    if retryable_errors:
        retryable_errors.extend(always_retryable_errors)
    else:
        retryable_errors = always_retryable_errors

    while True:
        try:
            return await aio_wrapper(boto_fnc, **kwargs)
        except ClientError as err:
<<<<<<< HEAD
            if any(
                retryable_err in err.response["Error"]["Code"]
                for retryable_err in retryable_errors
            ):
                if retry_count >= 20:
                    raise
                retry_count += 1
                log.warning(
                    "Throttling error", provider="aws", api_call=boto_fnc.__name__
=======
            error_code = err.response["Error"]["Code"]
            if any(retryable_err in error_code for retryable_err in retryable_errors):
                if retry_count >= max_attempts:
                    raise
                retry_count += 1
                log.info(
                    f"{error_code} error",
                    provider="aws",
                    api_call=boto_fnc.__name__,
                    remaining_retries=max_attempts - retry_count,
>>>>>>> 49449528
                )
                await asyncio.sleep(min(retry_count / 4, 3))
                continue
            elif "AccessDenied" in err.response["Error"]["Code"]:
                raise
            else:
                raise
        except NoCredentialsError as exc:
            log.error(
                f"Unable to create an AWS session, you may need to run `aws configure` or export your AWS_PROFILE; err={exc}"
            )
            raise RuntimeError(
                f"Unable to create an AWS session, you may need to run `aws configure` or export your AWS_PROFILE; err={exc}"
            )


async def paginated_search(
    search_fnc,
    response_key: str = None,
    response_keys: list[str] = None,
    max_results: int = None,
    retain_key: bool = False,
    **search_kwargs,
) -> Union[list, dict]:
    """Retrieve and aggregate each paged response, returning a single list of each response object
    :param search_fnc:
    :param response_key:
    :param response_keys:
    :param max_results:
    :param retain_key: If true, the response_key will be retained in the response
    :return:
    """
    assert bool(response_key) ^ bool(response_keys)  # XOR

    if response_keys and not retain_key:
        log.warning("retain_key must be true if response_keys is provided")
        retain_key = True

    if response_key:
        response_keys = [response_key]

    results = {key: [] for key in response_keys}

    while True:
        response = await boto_crud_call(search_fnc, **search_kwargs)
        for response_key in response_keys:
            results[response_key].extend(response.get(response_key, []))

        if not response.get("IsTruncated") or (
            max_results and len(results) >= max_results
        ):
            return results if retain_key else results[response_key]
        else:
            search_kwargs["Marker"] = response["Marker"]


def get_identity_arn(caller_identity: dict) -> str:
    arn = caller_identity.get("Arn")
    arn_split_by_colon = arn.split(":")
    resource_path_split_by_slash = []
    maybe_assumed_role = ""
    role_name = ""

    if len(arn_split_by_colon) < 6:
        # magic number 6 is the expected number of parts for sts caller identity arn
        # https://docs.aws.amazon.com/IAM/latest/UserGuide/reference-arns.html
        return arn

    resource_path_split_by_slash = arn_split_by_colon[5].split("/")

    if len(resource_path_split_by_slash) < 2:
        # magic number 2 is from the format of assumed-role/role-name/role-session-name format
        return arn

    maybe_assumed_role = resource_path_split_by_slash[0]
    role_name = resource_path_split_by_slash[1]

    if maybe_assumed_role != "assumed-role":
        # for example, user-like arn
        return arn

    if maybe_assumed_role == "assumed-role" and role_name.startswith("AWSReservedSSO_"):
        return arn

    # We attempt to derived IAM role principals from Assumed-role session principals
    # AWS Identity Center generated roles can have a path that is under path
    # aws-reserved/sso.amazonaws.com/us-west-2/
    # Path information is not contained within the caller_identity dictionary
    # In the event if we see prefix with AWSReservedSSO_, we fall back to
    # assumed-role session principals
    # See https://docs.aws.amazon.com/IAM/latest/UserGuide/reference_policies_elements_principal.html#Principal_specifying
    identity_arn_with_session_name = arn.replace(":sts:", ":iam:").replace(
        "assumed-role", "role"
    )
    return "/".join(identity_arn_with_session_name.split("/")[:-1])


def get_current_role_arn(sts_client) -> str:
    return get_identity_arn(sts_client.get_caller_identity())


async def legacy_paginated_search(
    search_fnc,
    response_key: str,
    max_results: int = None,
    retain_key: bool = False,
    **search_kwargs,
) -> list:
    """Retrieve and aggregate each paged response, returning a single list of each response object

    Why is there 2 paginated searches? - AWS has 2 ways of paginating results
    This one seems to be the older way which is why it's called legacy

    :param search_fnc:
    :param response_key:
    :param max_results:
    :param retain_key: If true, the response_key will be retained in the response
    :return:
    """
    results = []
    is_first_call = True

    while True:
        response = await boto_crud_call(search_fnc, **search_kwargs)
        results.extend(response.get(response_key, []))

        if (
            not response.get("NextToken")
            or (max_results and len(results) >= max_results)
            or (not results and not is_first_call)
        ):
            return {response_key: results} if retain_key else results
        else:
            is_first_call = False
            search_kwargs["NextToken"] = response["NextToken"]


class RegionName(Enum):
    us_east_1 = "us-east-1"
    us_west_1 = "us-west-1"
    us_west_2 = "us-west-2"
    eu_west_1 = "eu-west-1"
    eu_west_2 = "eu-west-2"
    eu_central_1 = "eu-central-1"
    ap_southeast_1 = "ap-southeast-1"
    ap_southeast_2 = "ap-southeast-2"
    ap_northeast_1 = "ap-northeast-1"
    ap_northeast_2 = "ap-northeast-2"
    sa_east_1 = "sa-east-1"
    # cn_north_1 = "cn-north-1"


def is_valid_account_id(account_id: str):
    return bool(re.match(r"^\d{12}$", account_id))


async def set_org_account_variables(client, account: dict) -> dict:
    tags = await legacy_paginated_search(
        client.list_tags_for_resource, "Tags", ResourceId=account["Id"]
    )
    account["variables"] = [
        {"key": tag["Key"], "value": tag.get("Value")} for tag in tags
    ]
    return account


async def get_aws_account_map(config: AWSConfig) -> dict:
    """Returns a map containing all enabled account configs across all provided config instances

    :param config:
    :return: dict(account_id:str = AWSAccount)
    """
    aws_account_map = dict()
    for aws_account in config.accounts:
        if aws_account_map.get(aws_account.account_id):
            log.critical(
                "Account definition found in multiple configs",
                account_id=aws_account.account_id,
                account_name=aws_account.account_name,
            )
            raise ValueError
        elif aws_account.iambic_managed == IambicManaged.DISABLED:
            log.info(
                "IAMbic awareness disabled for the account. Skipping.",
                account_id=aws_account.account_id,
            )
            continue

        aws_account_map[aws_account.account_id] = aws_account

    return aws_account_map


async def create_assume_role_session(
    boto3_session,
    assume_role_arn: str,
    region_name: str,
    external_id: Optional[str] = None,
    session_name: str = "iambic",
) -> boto3.Session:
    if session_name is None:
        session_name = "iambic"
    try:
        sts = boto3_session.client(
            "sts",
            endpoint_url=f"https://sts.{region_name}.amazonaws.com",
            region_name=region_name,
        )
        role_params = dict(RoleArn=assume_role_arn, RoleSessionName=session_name)
        if external_id:
            role_params["ExternalId"] = external_id
        role = await aio_wrapper(sts.assume_role, **role_params)
        return boto3.Session(
            region_name=region_name,
            aws_access_key_id=role["Credentials"]["AccessKeyId"],
            aws_secret_access_key=role["Credentials"]["SecretAccessKey"],
            aws_session_token=role["Credentials"]["SessionToken"],
        )
    except Exception as err:
        log.error("Failed to assume role", assume_role_arn=assume_role_arn, error=err)
        raise


def boto3_retry(f):
    async def wrapper(*args, **kwargs):
        max_retries = kwargs.pop("max_retries", 10)
        for attempt in range(max_retries):
            try:
                return await f(*args, **kwargs)
            except ClientError as err:
                if (
                    err.response["Error"]["Code"] == "Throttling"
                    and attempt < max_retries - 1
                ):
                    await asyncio.sleep(1)
                else:
                    raise

    return wrapper<|MERGE_RESOLUTION|>--- conflicted
+++ resolved
@@ -109,17 +109,6 @@
         try:
             return await aio_wrapper(boto_fnc, **kwargs)
         except ClientError as err:
-<<<<<<< HEAD
-            if any(
-                retryable_err in err.response["Error"]["Code"]
-                for retryable_err in retryable_errors
-            ):
-                if retry_count >= 20:
-                    raise
-                retry_count += 1
-                log.warning(
-                    "Throttling error", provider="aws", api_call=boto_fnc.__name__
-=======
             error_code = err.response["Error"]["Code"]
             if any(retryable_err in error_code for retryable_err in retryable_errors):
                 if retry_count >= max_attempts:
@@ -130,7 +119,6 @@
                     provider="aws",
                     api_call=boto_fnc.__name__,
                     remaining_retries=max_attempts - retry_count,
->>>>>>> 49449528
                 )
                 await asyncio.sleep(min(retry_count / 4, 3))
                 continue
