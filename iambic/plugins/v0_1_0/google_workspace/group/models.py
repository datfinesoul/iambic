--- conflicted
+++ resolved
@@ -4,15 +4,10 @@
 from itertools import chain
 from typing import TYPE_CHECKING, Any, List, Optional
 
-<<<<<<< HEAD
-from pydantic import Field
+from pydantic import Field, validator
 
 from iambic.core.context import ExecutionContext, ctx
 from iambic.core.iambic_enum import Command, IambicManaged
-=======
-from iambic.core.context import ExecutionContext
-from iambic.core.iambic_enum import IambicManaged
->>>>>>> 2dae8def
 from iambic.core.logger import log
 from iambic.core.models import (
     AccountChangeDetails,
@@ -44,7 +39,6 @@
     WhoCanViewGroup,
     WhoCanViewMembership,
 )
-from pydantic import Field, validator
 
 if TYPE_CHECKING:
     from iambic.plugins.v0_1_0.google_workspace.iambic_plugin import GoogleProject
