--- conflicted
+++ resolved
@@ -78,11 +78,8 @@
     MERGED = 4
     PLANNED = 5
     APPROVED = 6
-<<<<<<< HEAD
     ERROR = 7
-=======
-    LINTED = 7
->>>>>>> 49449528
+    LINTED = 8
 
 
 # context is a dictionary structure published by Github Action
