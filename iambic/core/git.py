--- conflicted
+++ resolved
@@ -10,11 +10,7 @@
 from git.exc import GitCommandError
 from pydantic import BaseModel as PydanticBaseModel
 
-<<<<<<< HEAD
-from iambic.aws.models import Deleted
-=======
 from iambic.config.models import Config
->>>>>>> 3f83d51d
 from iambic.config.templates import TEMPLATE_TYPE_MAP
 from iambic.core.logger import log
 from iambic.core.utils import NOQ_TEMPLATE_REGEX, file_regex_search, yaml
@@ -29,7 +25,6 @@
     is_deleted: Optional[bool] = False
 
 
-<<<<<<< HEAD
 def get_origin_head(repo: Repo) -> bool:
     default_branch = [x for x in repo.remotes.origin.refs if x.name == "origin/HEAD"]
     if any(default_branch):
@@ -40,10 +35,7 @@
         )
 
 
-async def clone_git_repos(config: Config, repo_base_path: str) -> None:
-=======
 async def clone_git_repos(config, repo_base_path: str) -> dict[str, Repo]:
->>>>>>> 3f83d51d
     # TODO: Formalize the model for secrets
     repos = {}
     for repository in config.secrets.get("git", {}).get("repositories", []):
