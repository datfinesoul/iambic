--- conflicted
+++ resolved
@@ -32,10 +32,7 @@
 from pydantic import Extra, Field, root_validator, schema, validate_model, validator
 from pydantic.fields import ModelField
 
-<<<<<<< HEAD
-=======
 from iambic.core import noq_json as json
->>>>>>> 49449528
 from iambic.core.context import ctx
 from iambic.core.iambic_enum import Command, ExecutionStatus, IambicManaged
 from iambic.core.logger import log
@@ -681,12 +678,6 @@
         }
         extra = Extra.forbid
 
-    @root_validator(pre=True)
-    def set_expires_at_default_value(cls, values: dict) -> dict:
-        if expires_at := values.get("expires_at"):
-            values["expires_at_default"] = expires_at
-        return values
-
     @validator("expires_at", pre=True)
     def parse_expires_at(cls, value):
         if not value:
@@ -711,42 +702,6 @@
     def iambic_specific_knowledge(cls) -> set[str]:
         return {"expires_at", "deleted"}
 
-<<<<<<< HEAD
-    def json(
-        self,
-        *,
-        include: Optional[Union[AbstractSetIntStr, MappingIntStrAny]] = None,
-        exclude: Optional[Union[AbstractSetIntStr, MappingIntStrAny]] = None,
-        by_alias: bool = False,
-        skip_defaults: Optional[bool] = None,
-        exclude_unset: bool = False,
-        exclude_defaults: bool = False,
-        exclude_none: bool = True,
-    ) -> str:  # noqa
-        if exclude:
-            exclude.add("expires_at_default")
-        else:
-            exclude = {"expires_at_default"}
-        response = super().json(
-            include=include,
-            exclude=exclude,
-            by_alias=by_alias,
-            skip_defaults=skip_defaults,
-            exclude_unset=exclude_unset,
-            exclude_defaults=exclude_defaults,
-            exclude_none=exclude_none,
-        )
-        if ctx.command != Command.LINT or (
-            exclude_none and not self.expires_at_default
-        ):
-            return response
-
-        response = json.loads(response)
-        response["expires_at"] = self.expires_at_default
-        return json.dumps(response)
-
-=======
->>>>>>> 49449528
     def dict(
         self,
         *,
