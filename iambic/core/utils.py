from __future__ import annotations

import asyncio
import contextlib
<<<<<<< HEAD
import glob
=======
import gc
>>>>>>> 31ba625d
import os
import pathlib
import re
import sys
import tempfile
import typing
from datetime import date, datetime
from io import StringIO
from pathlib import Path
from typing import TYPE_CHECKING, Any, Coroutine, Optional, Union
from urllib.parse import unquote_plus

import aiofiles
from asgiref.sync import sync_to_async
from ruamel.yaml import YAML

from iambic.core import noq_json as json
from iambic.core.aio_utils import gather_limit
from iambic.core.exceptions import RateLimitException
from iambic.core.iambic_enum import IambicManaged
from iambic.core.logger import log

if TYPE_CHECKING:
    from iambic.core.models import ProposedChange


NOQ_TEMPLATE_REGEX = r".*template_type:\n?.*NOQ::"
RATE_LIMIT_STORAGE: dict[str, int] = {}

__WRITABLE_DIRECTORY__ = pathlib.Path.home()


def init_writable_directory() -> None:
    # use during development
    __WRITABLE_DIRECTORY__ = pathlib.Path.home()

    # use by docker image user
    if os.environ.get("IAMBIC_DOCKER_CONTAINER", False):
        log.info("IAMBIC_DOCKER_CONTAINER is set, using /app as writable directory")
        __WRITABLE_DIRECTORY__ = pathlib.Path("/app")

    # use by lambda deployment - the order matters because lambda deployment
    # still use a docker container but still cannot write to anywhere but os temp dir
    if os.environ.get("AWS_LAMBDA_FUNCTION_NAME", False):
        temp_writable_directory = tempfile.mkdtemp(prefix="lambda")
        log.info(
            f"AWS_LAMBDA_FUNCTION_NAME is set, using {temp_writable_directory} as writable directory"
        )
        __WRITABLE_DIRECTORY__ = pathlib.Path(temp_writable_directory)

    this_module = sys.modules[__name__]
    setattr(this_module, "__WRITABLE_DIRECTORY__", __WRITABLE_DIRECTORY__)


def get_writable_directory() -> pathlib.Path:
    return __WRITABLE_DIRECTORY__


def camel_to_snake(str_obj: str) -> str:
    return re.sub("([a-z0-9])([A-Z])", r"\1_\2", str_obj).lower()


def camel_to_kebab(str_obj: str) -> str:
    return re.sub("([a-z0-9])([A-Z])", r"\1-\2", str_obj).lower()


def snake_to_camelback(str_obj: str) -> str:
    return re.sub(r"_([a-z])", lambda x: x.group(1).upper(), str_obj)


def snake_to_camelcap(str_obj: str) -> str:
    str_obj = camel_to_snake(
        str_obj
    ).title()  # normalize string and add required case convention
    return str_obj.replace("_", "")  # Remove underscores


async def plugin_apply_wrapper(
    apply_awaitable: Coroutine, proposed_changes: list[ProposedChange]
) -> list[ProposedChange]:
    try:
        await apply_awaitable
    except Exception as e:
        for change in proposed_changes:
            change.exceptions_seen.append(str(e))

    return proposed_changes


async def resource_file_upsert(
    file_path: Union[str, pathlib.Path],
    content_as_dict: dict,
    replace_file: bool = False,
):
    """
    Update or create a resource file with the given content.

    This function updates or creates a resource file at the given file path with the given content, which is
    represented as a dictionary. If the file already exists and `replace_file` is False, the function merges
    the existing content with the new content. If `replace_file` is True, the function overwrites the file
    with the new content.

    Args:
    - file_path (Union[str, pathlib.Path]): The file path for the resource file.
    - content_as_dict (dict): The content to be written to the resource file, represented as a dictionary.
    - replace_file (bool, optional): A flag indicating whether to replace the file if it already exists.
        Default is False.

    Returns:
    - None
    """
    if (
        not replace_file
        and os.path.exists(file_path)
        and os.stat(file_path).st_size != 0
    ):
        async with aiofiles.open(file_path, mode="r") as f:
            content_dict = json.loads(await f.read())
            content_as_dict = {**content_dict, **content_as_dict}

    async with aiofiles.open(file_path, mode="w") as f:
        await f.write(json.dumps(content_as_dict, indent=2))


async def file_regex_search(
    file_path: Union[str, Path], re_pattern: str
) -> Union[str, None]:
    async with aiofiles.open(file_path, mode="r") as f:
        file_content = await f.read()
        if re.search(re_pattern, file_content):
            return file_path


async def gather_templates(repo_dir: str, template_type: str = None) -> list[str]:
    repo_dir_path = Path(repo_dir)
    if not repo_dir_path.is_dir():
        raise ValueError(f"{repo_dir_path} is not a directory")

    if template_type and template_type.startswith("NOQ::"):
        # Strip the prefix, so it plays nice with NOQ_TEMPLATE_REGEX
        template_type = template_type.replace("NOQ::", "")

    regex_pattern = (
        rf"{NOQ_TEMPLATE_REGEX}.*{template_type}"
        if template_type
        else NOQ_TEMPLATE_REGEX
    )
    # since multiple glob pattern can potential intersect, we use a set data structure
    # to suppress any duplicate for defensive measure
    # Support both yaml and yml extensions for templates
    file_path_set = set()
    # >>> glob.glob('**/*.txt', recursive=True)
    # ['2.txt', 'sub/3.txt']
    file_path_set.update(repo_dir_path.glob("**/*.yaml"))
    file_path_set.update(repo_dir_path.glob("**/*.yml"))

    file_paths = await gather_limit(
        *[file_regex_search(fp, regex_pattern) for fp in file_path_set],
        limit=int(os.environ.get("IAMBIC_GATHER_TEMPLATES_LIMIT", 10)),
    )
    return [fp for fp in file_paths if fp]


async def aio_wrapper(fnc, *args, **kwargs):
    thread_sensitive = kwargs.pop("thread_sensitive", False)
    return await sync_to_async(fnc, thread_sensitive=thread_sensitive)(*args, **kwargs)


class NoqYaml(YAML):
    def dump(self, data, stream=None, **kw):
        inefficient = False
        if stream is None:
            inefficient = True
            stream = StringIO()
        YAML.dump(self, data, stream, **kw)
        if inefficient:
            return stream.getvalue()


class NoqSemaphore:
    def __init__(
        self, callback_function: any, batch_size: int, callback_is_async: bool = True
    ):
        """Makes a reusable semaphore that wraps a provided function.
        Useful for batch processing things that could be rate limited.

        Example logs hello there 3 times in quick succession, waits 3 seconds then processes another 3:
            from datetime import datetime

            async def hello_there():
                log.info(f"Hello there - {datetime.utcnow()}")
                await asyncio.sleep(3)

            hello_there_semaphore = NoqSemaphore(hello_there, 3)
            asyncio.run(hello_there_semaphore.process([{} for _ in range(10)]))
        """
        self.limit = asyncio.Semaphore(batch_size)
        self.callback_function = callback_function
        self.callback_is_async = callback_is_async

    async def handle_message(self, **kwargs):
        async with self.limit:
            if self.callback_is_async:
                return await self.callback_function(**kwargs)

            return await aio_wrapper(self.callback_function, **kwargs)

    async def process(self, messages: list[dict], return_exceptions=False):
        return await asyncio.gather(
            *[asyncio.create_task(self.handle_message(**msg)) for msg in messages],
            return_exceptions=return_exceptions,
        )


async def async_batch_processor(
    tasks: list,
    batch_size: int,
    seconds_between_process: Union[int, float, None] = None,
    return_exceptions: bool = False,
) -> list:
    """
    Batches up tasks in an effort to prevent rate limiting
    """
    if len(tasks) <= batch_size:
        return await asyncio.gather(*tasks, return_exceptions=return_exceptions)

    response = []
    for min_elem in range(0, len(tasks), batch_size):
        response.extend(
            await asyncio.gather(
                *tasks[min_elem : min_elem + batch_size],
                return_exceptions=return_exceptions,
            )
        )
        if len(response) == len(tasks):
            return response

        if seconds_between_process:
            await asyncio.sleep(seconds_between_process)

    return response


def un_wrap_json(json_obj: Any) -> Any:
    """Helper function to unwrap nested JSON in the AWS Config resource configuration."""
    # pylint: disable=C0103,W0703,R0911
    # Is this a field that we can safely return?
    if isinstance(json_obj, (type(None), int, bool, float)):  # noqa
        return json_obj
    # Is this a Datetime? Convert it to a string and return it:
    if isinstance(json_obj, datetime):
        return str(json_obj)
    # Is this a Dictionary?
    if isinstance(json_obj, dict):
        decoded = {k: un_wrap_json(v) for k, v in json_obj.items()}
    elif isinstance(json_obj, list):
        decoded = [un_wrap_json(x) for x in json_obj]
        # Yes, try to sort the contents of lists. This is because AWS does not consistently store list ordering for many resource types:
        with contextlib.suppress(Exception):
            sorted_list = sorted(decoded)
            decoded = sorted_list
    else:
        # Try to load the JSON string:
        try:
            # Check if the string starts with a "[" or a "{" (because apparently '123' is a valid JSON)
            for check_field in {
                "{",
                "[",
                '"{',
                '"[',
            }:  # Some of the double-wrapping is really ridiculous
                if json_obj.startswith(check_field):
                    decoded = json.loads(json_obj)
                    # If we loaded this properly, then we need to pass the decoded JSON back in for all the nested stuff:
                    return un_wrap_json(decoded)
            # Check if this string is URL Encoded - if it is, then re-run it through:
            decoded = unquote_plus(json_obj)
            return un_wrap_json(decoded) if decoded != json_obj else json_obj
        except Exception:  # noqa
            return json_obj
    return decoded


def un_wrap_json_and_dump_values(json_obj: Any) -> Any:
    json_obj = un_wrap_json(json_obj)
    for k, v in json_obj.items():
        json_obj[k] = json.dumps(v)
    return json_obj


# lifted from cloudumi's repo common.lib.generic import sort_dict, and modified to support prioritization
def sort_dict(original, prioritize=None):
    """Recursively sorts dictionary keys and dictionary values in alphabetical order,
    with optional prioritization of certain elements.
    """
    if prioritize is None:
        prioritize = [
            "template_type",
            "name",
            "description",
            "included_accounts",
            "excluded_accounts",
        ]
    if isinstance(original, dict):
        # Make a new "ordered" dictionary. No need for Collections in Python 3.7+
        # Sort the keys in the dictionary
        keys = sorted(original.keys())
        # Move the keys in the prioritized list to the front
        keys = [k for k in prioritize if k in keys] + [
            k for k in keys if k not in prioritize
        ]
        d = {k: v for k, v in [(k, original[k]) for k in keys]}
    else:
        d = original
    for k in d:
        if isinstance(d[k], str):
            continue
        if isinstance(d[k], list) and len(d[k]) > 1 and isinstance(d[k][0], str):
            d[k] = sorted(d[k])
        if isinstance(d[k], dict):
            d[k] = sort_dict(d[k], prioritize)
        if isinstance(d[k], list) and len(d[k]) >= 1 and isinstance(d[k][0], dict):
            for i in range(len(d[k])):
                d[k][i] = sort_dict(d[k][i], prioritize)
    return d


def transform_comments(yaml_dict):
    comment_dict = {}
    yaml_dict["metadata_commented_dict"] = comment_dict
    for key, comment in yaml_dict.ca.items.items():
        comment_dict[key] = comment[2].value
        value = yaml_dict[key]
        if isinstance(value, list) and len(value) > 0 and isinstance(value[0], dict):
            yaml_dict[key] = [transform_comments(n) for n in value]
        elif isinstance(value, dict):
            yaml_dict[key] = transform_comments(value)
    return yaml_dict


def create_commented_map(_dict: dict):
    from ruamel.yaml import CommentedMap

    commented_map = CommentedMap()
    index = 0
    comment_key_to_comment = _dict.pop("metadata_commented_dict", {})
    for key, value in _dict.items():
        if isinstance(value, list) and len(value) > 0 and isinstance(value[0], dict):
            value = [create_commented_map(n) for n in value]
        elif isinstance(value, dict):
            value = create_commented_map(value)
        commented_map.insert(index, key, value, comment_key_to_comment.get(key, None))
        index = index + 1
    return commented_map


typ = "rt"
yaml = NoqYaml(typ=typ)
yaml.preserve_quotes = True
yaml.indent(mapping=2, sequence=4, offset=2)
yaml.representer.ignore_aliases = lambda *data: True
yaml.width = 4096


def evaluate_on_provider(
    resource,
    provider_details,
    exclude_import_only: bool = True,
) -> bool:
    """
    Determine if the provided resource is on or should be on the given provider.

    This function takes a resource, provider details, and an execution context, and returns a Boolean indicating
    whether the resource should be evaluated on the provider. The evaluation is based on the rules defined in
    the resource's `included_children`, `excluded_children`, `included_parents`, and `excluded_parents`
    attributes, as well as the `iambic_managed` attribute of the resource and the provider details.

    Args:
    - resource: The resource to be evaluated.
    - provider_details: The provider details to use for the evaluation.
    - exclude_import_only (bool, optional): A flag indicating whether to exclude resources that are marked as
        import-only. Default is True.

    Returns:
    - A Boolean indicating whether the resource should be evaluated on the provider.
    """
    from iambic.core.models import AccessModelMixin

    no_op_values = [IambicManaged.DISABLED]
    if exclude_import_only:
        no_op_values.append(IambicManaged.IMPORT_ONLY)

    if (
        provider_details.iambic_managed in no_op_values
        or getattr(resource, "iambic_managed", None) in no_op_values
    ):
        return False

    if not isinstance(resource, AccessModelMixin):
        return True

    if provider_details.parent_id:
        if provider_details.parent_id in resource.excluded_parents:
            return False
        elif "*" not in resource.included_parents and not any(
            re.match(parent_id, provider_details.parent_id)
            for parent_id in resource.included_parents
        ):
            return False

    if not resource.included_children:
        return True

    provider_ids = sorted(provider_details.all_identifiers, key=len, reverse=True)
    included_children = sorted(
        [rule.lower() for rule in resource.included_children], key=len, reverse=True
    )
    excluded_children = sorted(
        [rule.lower() for rule in resource.excluded_children], key=len, reverse=True
    )
    exclude_weight = 0

    for exclude_rule in excluded_children:
        if exclude_rule == "*" or any(
            is_regex_match(exclude_rule, provider_id) for provider_id in provider_ids
        ):
            exclude_weight = len(exclude_rule)
            break

    for include_rule in included_children:
        if include_rule == "*" or any(
            is_regex_match(include_rule, provider_id) for provider_id in provider_ids
        ):
            return bool(len(include_rule) > exclude_weight)

    return False


def apply_to_provider(resource, provider_details) -> bool:
    if hasattr(resource, "deleted") and resource.deleted:
        return False

    return evaluate_on_provider(resource, provider_details)


def is_regex_match(regex, test_string):
    regex = regex.lower()
    test_string = test_string.lower()

    if "*" in regex:
        # Normalize user created regex to python regex
        # Example, dev-* to dev-.* to prevent re.match return True for eval on dev
        try:
            sanitized_regex = regex.replace(".*", "*").replace("*", ".*")
            return bool(re.match(sanitized_regex, test_string))
        except re.error:
            return regex == test_string
    else:
        # it is not an actual regex string, just string comparison
        return regex == test_string


def get_provider_value(matching_values: list, identifiers: set[str]):
    """
    Get the provider value that matches the given identifiers.

    This function takes a list of matching values and a set of identifiers, and returns the matching value that
    has the highest priority for the given identifiers. The priority of the matching values is determined based
    on the rules defined in the `included_children` and `excluded_children` attributes of each matching value.

    Args:
    - matching_values (list): A list of matching values to search through.
    - identifiers (set[str]): A set of identifiers to match against the rules.

    Returns:
    - The matching value that has the highest priority for the given identifiers.
    """
    included_account_map = dict()
    included_account_lists = list()

    for matching_val in matching_values:
        for included_account in matching_val.included_children:
            included_account_map[included_account] = matching_val
            included_account_lists.append(included_account)

    for included_account in sorted(included_account_lists, key=len, reverse=True):
        cur_val = included_account_map[included_account]
        included_children = sorted(
            [rule.lower() for rule in cur_val.included_children], key=len, reverse=True
        )
        excluded_children = sorted(
            [rule.lower() for rule in cur_val.excluded_children], key=len, reverse=True
        )
        exclude_weight = 0

        for exclude_rule in excluded_children:
            if exclude_rule == "*" or any(
                is_regex_match(exclude_rule, provider_id) for provider_id in identifiers
            ):
                exclude_weight = len(exclude_rule)
                break

        for include_rule in included_children:
            if include_rule == "*" or any(
                is_regex_match(include_rule, provider_id) for provider_id in identifiers
            ):
                if len(include_rule) > exclude_weight:
                    return cur_val
                else:
                    break


class GlobalRetryController:
    """
    A context manager class that automatically retries a function in case of rate limit exceptions.

    This class provides a convenient way to wrap a function execution with rate limit handling. It retries the function
    in case of rate limit exceptions and stores the state of the rate limit in a global storage to ensure that all
    similarly executed functions are paused when a rate limit exception is encountered.

    Attributes:
        wait_time (int): The time to wait before retrying the function in case of rate limit exceptions (default is 60
                        seconds).
        retry_exceptions (list): A list of exceptions that will trigger a retry (default is
                                      [TimeoutError, asyncio.exceptions.TimeoutError, RateLimitException]).
        fn_identifier (str): An identifier for the function that is being executed, used to store the state of the rate
                             limit in the global storage (default is None, in which case the function name is used).
        max_retries (int): The maximum number of times to retry the function in case of rate limit exceptions
                           (default is 10).
    """

    def __init__(
        self,
        wait_time: int = 60,
        retry_exceptions: Optional[list[Any]] = None,
        fn_identifier: Optional[str] = None,
        max_retries: int = 10,
    ):
        if retry_exceptions is None:
            retry_exceptions = [
                TimeoutError,
                asyncio.exceptions.TimeoutError,
                RateLimitException,
            ]
        self.wait_time = wait_time
        self.retry_exceptions = retry_exceptions
        self.fn_identifier = fn_identifier
        self.max_retries = max_retries

    async def __aenter__(self):
        return self

    async def __aexit__(self, exc_type, exc_val, exc_tb):
        pass

    async def __call__(self, func: typing.Callable, *args, **kwargs):
        if self.fn_identifier is not None:
            endpoint = self.fn_identifier
        else:
            endpoint = func.__name__
        retries = 0
        while retries < self.max_retries:
            try:
                res = await func(*args, **kwargs)
                if retries > 0:
                    log.info(f"Retry successful for {endpoint}.")
                return res
            except Exception as e:
                if type(e) not in self.retry_exceptions:
                    raise e
                if self.max_retries == retries + 1:
                    raise e
                if RATE_LIMIT_STORAGE.get(endpoint):
                    wait_time = (
                        RATE_LIMIT_STORAGE[endpoint] - asyncio.get_running_loop().time()
                    )
                    if wait_time > 0:
                        await asyncio.sleep(wait_time)
                    else:
                        del RATE_LIMIT_STORAGE[endpoint]
                RATE_LIMIT_STORAGE[endpoint] = (
                    asyncio.get_running_loop().time() + self.wait_time
                )
                retries += 1
                log.warning(
                    f"Rate limit hit for {endpoint}. Retrying in {self.wait_time} seconds."
                )


def sanitize_string(unsanitized_str, valid_characters_re):
    """
    This function sanitizes the session name typically passed as a parameter name, to ensure it is valid.
    """

    sanitized_str = ""
    max_length = 64  # Session names have a length limit of 64 characters
    for char in unsanitized_str:
        if len(sanitized_str) == max_length:
            break
        if re.match(valid_characters_re, char):
            sanitized_str += char
    return sanitized_str


def simplify_dt(_dt: Union[datetime, date]) -> str:
    """
    Simplify a datetime object  by converting it into a string
    with minute granularity. Useful for handling
    `expires_at` without needing to expose microsecond granularity in our templates.
    """
    if not isinstance(_dt, datetime) and not isinstance(_dt, date):
        return _dt
    dt_str = f"{_dt:%Y-%m-%dT%H:%M:%S}"[:-3]
    if isinstance(_dt, datetime) and _dt.tzinfo:
        dt_str += f" {_dt:%Z}"
    else:
        dt_str += " UTC"
    return dt_str


def normalize_dict_keys(
    obj, case_convention=camel_to_snake, skip_formatting_keys: list = None
):
    if not skip_formatting_keys:
        skip_formatting_keys = ["condition"]
    if isinstance(obj, dict):
        new_obj = dict()
        for k, v in obj.items():
            k = case_convention(k)
            if isinstance(v, list):
                new_obj[k] = [
                    normalize_dict_keys(x, case_convention, skip_formatting_keys)
                    for x in v
                ]
            else:
                new_obj[k] = (
                    normalize_dict_keys(v, case_convention, skip_formatting_keys)
                    if k not in skip_formatting_keys
                    else v
                )
        return new_obj
    elif isinstance(obj, list):
        return [
            normalize_dict_keys(x, case_convention, skip_formatting_keys) for x in obj
        ]
    else:
        return obj


def exceptions_in_proposed_changes(obj) -> bool:
    if isinstance(obj, dict):
        if obj.get("exceptions_seen"):
            return True

        new_obj = dict()
        for k, v in obj.items():
            if isinstance(v, list):
                new_obj[k] = any(exceptions_in_proposed_changes(x) for x in v)
            elif isinstance(v, dict):
                new_obj[k] = exceptions_in_proposed_changes(v)
        return any(list(new_obj.values())) if new_obj else False
    elif isinstance(obj, list):
        return any(exceptions_in_proposed_changes(x) for x in obj)<|MERGE_RESOLUTION|>--- conflicted
+++ resolved
@@ -2,11 +2,6 @@
 
 import asyncio
 import contextlib
-<<<<<<< HEAD
-import glob
-=======
-import gc
->>>>>>> 31ba625d
 import os
 import pathlib
 import re
