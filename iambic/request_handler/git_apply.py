from __future__ import annotations

<<<<<<< HEAD
import uuid
=======
import itertools
import os.path

from git import Repo
>>>>>>> e8022685

from git import Repo
from iambic.config.dynamic_config import load_config
from iambic.core.context import ExecutionContext, ctx
from iambic.core.git import (
    create_templates_for_deleted_files,
    create_templates_for_modified_files,
    retrieve_git_changes,
)
from iambic.core.iambic_enum import Command
from iambic.core.logger import log
from iambic.core.models import BaseTemplate, ExecutionMessage, TemplateChangeDetails
from iambic.core.parser import load_templates
from iambic.request_handler.expire_resources import flag_expired_resources


async def apply_git_changes(
    config_path: str,
    repo_dir: str,
    context: ExecutionContext = None,
    allow_dirty: bool = False,
    from_sha: str = None,
    to_sha: str = None,
) -> list[TemplateChangeDetails]:
    """Retrieves files added/updated/or removed when comparing the current branch to master

    Works by taking the diff and adding implied changes to the templates that were modified.
    These are the changes and this function detects:
        Deleting a file
        Removing 1 or more aws_accounts from included_accounts
        Adding 1 or more aws_accounts to excluded_accounts

    :param config_path:
    :param repo_dir:
    :param context:
    :param allow_dirty:
    :param from_sha:
    :param to_sha:
    :return:
    """
    if context is None:
        context = ctx

    config = await load_config(config_path)
    file_changes = await retrieve_git_changes(
        repo_dir, allow_dirty=allow_dirty, from_sha=from_sha, to_sha=to_sha
    )
    if (
        not file_changes["new_files"]
        and not file_changes["modified_files"]
        and not file_changes["deleted_files"]
    ):
        log.info("No changes found.")
        return []

<<<<<<< HEAD
    exe_message = ExecutionMessage(
        execution_id=str(uuid.uuid4()), command=Command.APPLY
    )
    templates = load_templates(
=======
    new_templates = load_templates(
>>>>>>> e8022685
        [git_diff.path for git_diff in file_changes["new_files"]]
    )

    deleted_templates = create_templates_for_deleted_files(
        file_changes["deleted_files"]
    )
<<<<<<< HEAD
    await flag_expired_resources([template.file_path for template in templates])
    template_changes = await config.run_apply(exe_message, templates)
=======
>>>>>>> e8022685

    modified_templates_doubles = create_templates_for_modified_files(
        config, file_changes["modified_files"]
    )

    # You can only flag expired resources on new/modified-templates
    await flag_expired_resources(
        [
            template.file_path
            for template in itertools.chain(new_templates, modified_templates_doubles)
            if os.path.exists(template.file_path)
        ]
    )

    template_changes = await config.run_apply(
        itertools.chain(new_templates, deleted_templates, modified_templates_doubles)
    )

    # note modified_templates_exist_in_repo has different entries from create_templates_for_modified_files because
    # create_templates_for_modified_files actually has two template instance per a single modified file
    modified_templates_exist_in_repo = load_templates(
        [git_diff.path for git_diff in file_changes["modified_files"]]
    )
    commit_deleted_templates(
        repo_dir, modified_templates_exist_in_repo, template_changes
    )

    return template_changes


def commit_deleted_templates(
    repo_dir: str, templates: list[BaseTemplate], details: list[TemplateChangeDetails]
):

    repo = Repo(repo_dir)

    # intended to delete
    deleted_template_path_to_template: dict[str, BaseTemplate] = {
        template.file_path: template for template in templates if template.deleted
    }

    for template_detail in details:

        if template_detail.template_path in deleted_template_path_to_template:

            if template_detail.exceptions_seen:
                log_params = {"path": template_detail.template_path}
                log.error(
                    "add_commits_from_delete_templates cannot be deleted due to exceptions in apply",
                    **log_params,
                )
            else:
                deleted_template_path_to_template[
                    template_detail.template_path
                ].delete()

    diff_list = repo.head.commit.diff()
    if len(diff_list) > 0:
        repo.git.commit("-m", "Delete template after successfully delete resources")<|MERGE_RESOLUTION|>--- conflicted
+++ resolved
@@ -1,15 +1,11 @@
 from __future__ import annotations
 
-<<<<<<< HEAD
 import uuid
-=======
 import itertools
 import os.path
 
 from git import Repo
->>>>>>> e8022685
 
-from git import Repo
 from iambic.config.dynamic_config import load_config
 from iambic.core.context import ExecutionContext, ctx
 from iambic.core.git import (
@@ -63,25 +59,16 @@
         log.info("No changes found.")
         return []
 
-<<<<<<< HEAD
     exe_message = ExecutionMessage(
         execution_id=str(uuid.uuid4()), command=Command.APPLY
     )
-    templates = load_templates(
-=======
     new_templates = load_templates(
->>>>>>> e8022685
         [git_diff.path for git_diff in file_changes["new_files"]]
     )
 
     deleted_templates = create_templates_for_deleted_files(
         file_changes["deleted_files"]
     )
-<<<<<<< HEAD
-    await flag_expired_resources([template.file_path for template in templates])
-    template_changes = await config.run_apply(exe_message, templates)
-=======
->>>>>>> e8022685
 
     modified_templates_doubles = create_templates_for_modified_files(
         config, file_changes["modified_files"]
@@ -97,6 +84,7 @@
     )
 
     template_changes = await config.run_apply(
+        exe_message,
         itertools.chain(new_templates, deleted_templates, modified_templates_doubles)
     )
 
