--- conflicted
+++ resolved
@@ -6,18 +6,10 @@
 from iambic.aws.iam.policy.template_generation import (
     generate_aws_managed_policy_templates,
 )
-<<<<<<< HEAD
-from iambic.aws.iam.role.template_generation import (
-    ROLE_RESPONSE_DIR,
-    generate_aws_role_templates,
-)
+from iambic.aws.iam.role.template_generation import generate_aws_role_templates
 from iambic.aws.sso.permission_set.template_generation import (
-    SSO_PERMISSION_SET_RESPONSE_DIR,
     generate_aws_permission_set_templates,
 )
-=======
-from iambic.aws.iam.role.template_generation import generate_aws_role_templates
->>>>>>> 6f28dc67
 from iambic.config.models import Config
 
 # TODO: This is a plugin anti-pattern. We need to make a real plugin architecture.
@@ -28,19 +20,6 @@
 
 
 async def generate_templates(configs: list[Config], output_dir: str):
-<<<<<<< HEAD
-    # TODO: Create a setting to enable support for google groups
-    # TODO: Ensure google_groups are not excluded from sync
-    response_dir_list = [
-        output_dir,
-        ROLE_RESPONSE_DIR,
-        MANAGED_POLICY_RESPONSE_DIR,
-        SSO_PERMISSION_SET_RESPONSE_DIR,
-    ]
-    for response_dir in response_dir_list:
-        os.makedirs(str(response_dir), exist_ok=True)
-=======
->>>>>>> 6f28dc67
     tasks = [
         generate_aws_role_templates(configs, output_dir),
         generate_aws_managed_policy_templates(configs, output_dir),
