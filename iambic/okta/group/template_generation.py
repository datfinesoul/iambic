--- conflicted
+++ resolved
@@ -3,21 +3,16 @@
 import json
 import os
 
-<<<<<<< HEAD
 from iambic.core.template_generation import (
-    create_or_update_template,
-    get_existing_template_map,
+    create_or_update_template as common_create_or_update_template,
 )
+from iambic.core.template_generation import get_existing_template_map
 from iambic.okta.group.models import (
     OKTA_GROUP_TEMPLATE_TYPE,
     OktaGroupTemplate,
-    get_group_template,
+    OktaGroupTemplateProperties,
+    UserSimple,
 )
-=======
-from iambic.core.template_generation import get_existing_template_map
-from iambic.okta.group.models import OKTA_GROUP_TEMPLATE_TYPE, OktaGroupTemplate, OktaGroupTemplateProperties, \
-    UserSimple
->>>>>>> 37fad8a2
 from iambic.okta.group.utils import list_all_groups
 from iambic.okta.models import Group
 
@@ -42,9 +37,7 @@
 
 
 async def update_or_create_group_template(
-        group: Group,
-        existing_template_map: dict,
-        group_dir: str
+    group: Group, existing_template_map: dict, group_dir: str
 ):
     """
     Update or create an OktaGroupTemplate object from the provided Group object.
@@ -62,59 +55,36 @@
         members=[json.loads(m.json()) for m in group.members],
     )
 
-    if existing_template := existing_template_map.get(group.group_id):
-        existing_template.properties = properties
-        existing_template.write()
-        return
-
     file_path = get_templated_resource_file_path(group_dir, group.idp_name, group.name)
     UserSimple.update_forward_refs()
     OktaGroupTemplate.update_forward_refs()
-    okta_group_template = OktaGroupTemplate(
-        file_path=file_path,
-        properties=properties,
+
+    common_create_or_update_template(
+        file_path,
+        existing_template_map,
+        group.group_id,
+        OktaGroupTemplate,
+        {},
+        properties,
     )
-    okta_group_template.write()
 
 
 async def generate_group_templates(config, output_dir, okta_organization):
     groups = await list_all_groups(okta_organization)
     base_path = os.path.expanduser(output_dir)
-<<<<<<< HEAD
     existing_template_map = await get_existing_template_map(
         base_path, OKTA_GROUP_TEMPLATE_TYPE
     )
-
-    for okta_group in groups:
-        group: OktaGroupTemplate = await get_group_template(okta_group)
-        file_path = os.path.expanduser(group.file_path)
-        group.file_path = os.path.join(base_path, file_path)
-
-        create_or_update_template(
-            group.file_path,
-            existing_template_map,
-            group.properties.resource_id,
-            OktaGroupTemplate,
-            {},
-            group.properties,
-        )
-
-    return groups
-=======
-    existing_template_map = await get_existing_template_map(base_path, OKTA_GROUP_TEMPLATE_TYPE)
     group_dir = get_group_dir(base_path)
 
     # Update or create templates
     for okta_group in groups:
         await update_or_create_group_template(
-            okta_group,
-            existing_template_map,
-            group_dir
+            okta_group, existing_template_map, group_dir
         )
 
     # Delete templates that no longer exist
     discovered_group_ids = [g.group_id for g in groups]
     for group_id, template in existing_template_map.items():
         if group_id not in discovered_group_ids:
-            template.delete()
->>>>>>> 37fad8a2
+            template.delete()