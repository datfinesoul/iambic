from __future__ import annotations

import asyncio
import json
import os
import pathlib
import sys
import uuid
import warnings

import click

from iambic.config.dynamic_config import Config, init_plugins, load_config
from iambic.config.utils import (
    check_and_update_resource_limit,
    resolve_config_template_path,
)
from iambic.config.wizard import ConfigurationWizard
from iambic.core.context import ctx
from iambic.core.git import clone_git_repos
from iambic.core.iambic_enum import Command
from iambic.core.logger import log
from iambic.core.models import ExecutionMessage, TemplateChangeDetails
from iambic.core.parser import load_templates
<<<<<<< HEAD
from iambic.core.utils import gather_templates, init_writable_directory
from iambic.output.text import file_render_resource_changes
=======
from iambic.core.utils import (
    exceptions_in_proposed_changes,
    gather_templates,
    init_writable_directory,
    yaml,
)
>>>>>>> 732f86c3
from iambic.request_handler.expire_resources import flag_expired_resources
from iambic.request_handler.git_apply import apply_git_changes
from iambic.request_handler.git_plan import plan_git_changes

warnings.filterwarnings("ignore", category=FutureWarning, module="botocore.client")

os.environ.setdefault("IAMBIC_REPO_DIR", str(pathlib.Path.cwd()))


def output_proposed_changes(
    template_changes: list[TemplateChangeDetails],
    output_path: str = "proposed_changes.yaml",
    exit_on_error: bool = True,
):
<<<<<<< HEAD
    if output_path is None:
        output_path = "proposed_changes.txt"
=======
>>>>>>> 732f86c3
    if template_changes:
        log.info(f"A detailed summary of changes has been saved to {output_path}")
        file_render_resource_changes(output_path, template_changes)

    json_filepath = pathlib.Path(output_path).name.with_suffix(".json")
    with open(str(json_filepath), "w") as f:
        f.write(
            json.dump(
                [template_change.dict() for template_change in template_changes],
            )
        )

    if exceptions_in_proposed_changes([change.dict() for change in template_changes]):
        log.error(
            "Exceptions encountered. Some operations failed. Please read proposed_changes for details."
        )
        if exit_on_error:
            raise SystemExit(1)


@click.group()
def cli():
    ...


@cli.command()
@click.argument(
    "templates",
    required=False,
    envvar="IAMBIC_TEMPLATE_PATH",
    type=click.Path(exists=True),
    nargs=-1,
)
@click.option(
    "--repo-dir",
    "-d",
    "repo_dir",
    required=False,
    type=click.Path(exists=True),
    default=os.getenv("IAMBIC_REPO_DIR"),
    help="The repo directory containing the templates. Example: ~/iambic-templates",
)
def expire(templates: list[str], repo_dir: str):
    run_expire(templates, repo_dir=repo_dir)


def run_expire(templates: list[str], repo_dir: str = str(pathlib.Path.cwd())):
    config_path = asyncio.run(resolve_config_template_path(repo_dir))
    # load_config is required to populate known templates
    asyncio.run(load_config(config_path))

    if not templates:
        templates = asyncio.run(gather_templates(repo_dir))

    asyncio.run(flag_expired_resources(templates))


@cli.command()
@click.option(
    "--repo-dir",
    "-d",
    "repo_dir",
    required=False,
    type=click.Path(exists=True),
    help="The repo directory containing the templates. Example: ~/iambic-templates",
)
def detect(repo_dir: str):
    run_detect(repo_dir)


def run_detect(repo_dir: str):
    config_path = asyncio.run(resolve_config_template_path(repo_dir))
    config = asyncio.run(load_config(config_path))
    asyncio.run(config.run_detect_changes(repo_dir))


@cli.command()
@click.option(
    "--repo_dir",
    "-d",
    "repo_dir",
    required=True,
    type=click.Path(exists=True),
    default=os.getenv("IAMBIC_REPO_DIR"),
    help="The repo base directory that should contain the templates. Example: ~/iambic/templates",
)
def clone_repos(repo_dir: str):
    run_clone_repos(repo_dir=repo_dir)


def run_clone_repos(repo_dir: str = str(pathlib.Path.cwd())):
    config_path = asyncio.run(resolve_config_template_path(repo_dir))
    config = asyncio.run(load_config(config_path))
    asyncio.run(clone_git_repos(config, repo_dir))


@cli.command()
@click.option(
    "--repo-dir",
    "-d",
    "repo_dir",
    required=False,
    type=click.Path(exists=True),
    default=os.getenv("IAMBIC_REPO_DIR"),
    help="The repo directory containing the templates. Example: ~/iambic-templates",
)
@click.option(
    "--force",
    "-f",
    is_flag=True,
    show_default=True,
    help="Apply changes without asking for permission?",
)
@click.argument(
    "templates",
    required=True,
    envvar="IAMBIC_TEMPLATE_PATH",
    type=click.Path(exists=True),
    nargs=-1,
)
@click.option(
    "--allow-dirty",
    is_flag=True,
    hidden=True,
    help="Allow applying changes from a dirty git repo",
)
@click.option(
    "--from-sha",
    "from_sha",
    hidden=True,
    required=False,
    type=str,
    help="The from_sha to calculate diff",
)
@click.option(
    "--to-sha",
    "to_sha",
    hidden=True,
    required=False,
    type=str,
    help="The to_sha to calculate diff",
)
@click.option(
    "--plan-output",
    "-o",
    "plan_output",
    type=click.Path(exists=True),
    help="The location to output the plan Example: ./proposed_changes.yaml",
)
def apply(
    repo_dir: str,
    force: bool,
    templates: list[str],
    allow_dirty: bool,
    from_sha: str,
    to_sha: str,
    plan_output: str,
):
    try:
        if from_sha:
            assert to_sha, "to_sha is required when from_sha is provided"
            assert (
                not templates
            ), "templates cannot be provided when from_sha is provided"
            run_git_apply(
                allow_dirty,
                from_sha,
                to_sha,
                repo_dir=repo_dir,
                output_path=plan_output,
            )
        else:
            assert templates, "templates is a required argument"
            assert not to_sha, "to_sha is not supported with templates"
            assert not from_sha, "from_sha is not supported with templates"
            ctx.eval_only = not force
            config_path = asyncio.run(resolve_config_template_path(repo_dir))
            config = asyncio.run(load_config(config_path))
            run_apply(config, templates)
    except AssertionError as err:
        log.error("Invalid arguments", error=repr(err))


def run_apply(config: Config, templates: list[str]) -> list[TemplateChangeDetails]:
    template_changes = []
    exe_message = ExecutionMessage(
        execution_id=str(uuid.uuid4()), command=Command.APPLY
    )
    templates = load_templates(templates)
    asyncio.run(flag_expired_resources([template.file_path for template in templates]))
    template_changes = asyncio.run(config.run_apply(exe_message, templates))
    output_proposed_changes(template_changes)

    if ctx.eval_only and template_changes and click.confirm("Proceed?"):
        ctx.eval_only = False
        template_changes = asyncio.run(config.run_apply(exe_message, templates))
    # This was here before, but I don't think it's needed. Leaving it here for now to see if anything breaks.
    # asyncio.run(config.run_detect_changes(repo_dir))
    return template_changes


def run_git_apply(
    allow_dirty: bool,
    from_sha: str,
    to_sha: str,
    repo_dir: str = str(pathlib.Path.cwd()),
    output_path: str = None,
) -> list[TemplateChangeDetails]:
    ctx.eval_only = False
    config_path = asyncio.run(resolve_config_template_path(repo_dir))

    template_changes = asyncio.run(
        apply_git_changes(
            config_path,
            repo_dir,
            allow_dirty=allow_dirty,
            from_sha=from_sha,
            to_sha=to_sha,
        )
    )
    output_proposed_changes(template_changes, output_path, exit_on_error=False)
    return template_changes


@cli.command()
@click.argument(
    "templates",
    required=False,
    envvar="IAMBIC_TEMPLATE_PATH",
    type=click.Path(exists=True),
    nargs=-1,
)
@click.option(
    "--plan-output",
    "-o",
    "plan_output",
    hidden=True,
    type=click.Path(exists=True),
    help="The location to output the plan Example: ./proposed_changes.yaml",
)
@click.option(
    "--repo-dir",
    "-d",
    "repo_dir",
    required=False,
    type=click.Path(exists=True),
    default=os.getenv("IAMBIC_REPO_DIR"),
    help="The repo directory containing the templates. Example: ~/iambic-templates",
)
@click.option(
    "--git-aware",
    is_flag=True,
    hidden=True,
)
def plan(templates: list, plan_output: str, repo_dir: str, git_aware: bool):
    if git_aware:
        run_git_plan(plan_output, repo_dir=repo_dir)
    else:
        if not templates:
            log.error("Invalid arguments", error="templates is a required argument")
            raise sys.exit(1)
        run_plan(templates, repo_dir=repo_dir)


def run_git_plan(
    output_path: str,
    repo_dir: str = str(pathlib.Path.cwd()),
) -> list[TemplateChangeDetails]:
    ctx.eval_only = True
    config_path = asyncio.run(resolve_config_template_path(repo_dir))
    config = asyncio.run(load_config(config_path))
    check_and_update_resource_limit(config)
    template_changes = asyncio.run(plan_git_changes(config_path, repo_dir))
    output_proposed_changes(template_changes, output_path, exit_on_error=False)
    return template_changes


def run_plan(templates: list[str], repo_dir: str = str(pathlib.Path.cwd())):
    if not templates:
        templates = asyncio.run(gather_templates(repo_dir))

    config_path = asyncio.run(resolve_config_template_path(repo_dir))
    config = asyncio.run(load_config(config_path))
    exe_message = ExecutionMessage(
        execution_id=str(uuid.uuid4()), command=Command.APPLY
    )
    asyncio.run(flag_expired_resources(templates))
    ctx.eval_only = True
    output_proposed_changes(
        asyncio.run(config.run_apply(exe_message, load_templates(templates)))
    )


@cli.command()
@click.option(
    "--repo-dir",
    "-d",
    "repo_dir",
    required=False,
    type=click.Path(exists=True),
    default=os.getenv("IAMBIC_REPO_DIR"),
    help="The repo directory containing the templates. Example: ~/iambic-templates",
)
def config_discovery(repo_dir: str):
    config_path = asyncio.run(resolve_config_template_path(repo_dir))
    config = asyncio.run(load_config(config_path))
    exe_message = ExecutionMessage(
        execution_id=str(uuid.uuid4()), command=Command.CONFIG_DISCOVERY
    )
    asyncio.run(config.run_discover_upstream_config_changes(exe_message, repo_dir))


@cli.command(name="import")
@click.option(
    "--repo-dir",
    "-d",
    "repo_dir",
    required=False,
    type=click.Path(exists=True),
    default=os.getenv("IAMBIC_REPO_DIR"),
    help="The repo directory containing the templates. Example: ~/iambic-templates",
)
def import_(repo_dir: str):
    config_path = asyncio.run(resolve_config_template_path(repo_dir))
    config = asyncio.run(load_config(config_path))
    check_and_update_resource_limit(config)
    exe_message = ExecutionMessage(
        execution_id=str(uuid.uuid4()), command=Command.IMPORT
    )
    asyncio.run(config.run_import(exe_message, repo_dir))


@cli.command()
@click.argument(
    "templates",
    required=False,
    envvar="IAMBIC_TEMPLATE_PATH",
    type=click.Path(exists=True),
    nargs=-1,
)
@click.option(
    "--repo-dir",
    "-d",
    "repo_dir",
    required=False,
    type=click.Path(exists=True),
    default=os.getenv("IAMBIC_REPO_DIR"),
    help="The repo directory containing the templates. Example: ~/iambic-templates",
)
def lint(templates: list[str], repo_dir: str):
    ctx.eval_only = True
    config_path = asyncio.run(resolve_config_template_path(repo_dir))
    asyncio.run(load_config(config_path, configure_plugins=False))

    if not templates:
        templates = asyncio.run(gather_templates(repo_dir))

    templates = load_templates(templates, False)
    log.info("Formatting templates.")
    for template in templates:
        template.write()


@cli.command(name="init")
@click.option(
    "--repo-dir",
    "-d",
    "repo_dir",
    required=False,
    type=click.Path(exists=True),
    default=os.getenv("IAMBIC_REPO_DIR"),
    help="The repo directory. Example: ~/iambic-templates",
)
def init_plugins_cmd(repo_dir: str):
    config_path = asyncio.run(resolve_config_template_path(repo_dir))
    asyncio.run(init_plugins(config_path))


@cli.command()
@click.option(
    "--repo-dir",
    "-d",
    "repo_dir",
    required=False,
    type=click.Path(exists=True),
    default=os.getenv("IAMBIC_REPO_DIR"),
    help="The repo directory. Example: ~/iambic-templates",
)
def setup(repo_dir: str):
    ctx.command = Command.APPLY
    ConfigurationWizard(repo_dir).run()


if __name__ == "__main__":
    init_writable_directory()
    cli()<|MERGE_RESOLUTION|>--- conflicted
+++ resolved
@@ -22,17 +22,8 @@
 from iambic.core.logger import log
 from iambic.core.models import ExecutionMessage, TemplateChangeDetails
 from iambic.core.parser import load_templates
-<<<<<<< HEAD
-from iambic.core.utils import gather_templates, init_writable_directory
+from iambic.core.utils import exceptions_in_proposed_changes, gather_templates, init_writable_directory
 from iambic.output.text import file_render_resource_changes
-=======
-from iambic.core.utils import (
-    exceptions_in_proposed_changes,
-    gather_templates,
-    init_writable_directory,
-    yaml,
-)
->>>>>>> 732f86c3
 from iambic.request_handler.expire_resources import flag_expired_resources
 from iambic.request_handler.git_apply import apply_git_changes
 from iambic.request_handler.git_plan import plan_git_changes
@@ -47,11 +38,8 @@
     output_path: str = "proposed_changes.yaml",
     exit_on_error: bool = True,
 ):
-<<<<<<< HEAD
     if output_path is None:
         output_path = "proposed_changes.txt"
-=======
->>>>>>> 732f86c3
     if template_changes:
         log.info(f"A detailed summary of changes has been saved to {output_path}")
         file_render_resource_changes(output_path, template_changes)
