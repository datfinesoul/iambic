--- conflicted
+++ resolved
@@ -102,26 +102,15 @@
     "repo_dir",
     required=False,
     type=click.Path(exists=True),
-<<<<<<< HEAD
-    default=str(pathlib.Path.cwd()),
     help="The repo directory containing the templates. Example: ~/noq-templates",
 )
 def detect(config_path: str, repo_dir: str):
-    run_detect(config_path, repo_dir=repo_dir)
-
-
-def run_detect(config_path: str, repo_dir: str = str(pathlib.Path.cwd())):
+    run_detect(config_path, repo_dir)
+
+
+def run_detect(config_path: str, repo_dir: str):
     if not config_path:
         config_path = asyncio.run(resolve_config_template_path(repo_dir))
-=======
-    help="The repo directory containing the templates. Example: ~/noq-templates",
-)
-def detect(config_path: str, repo_dir: str):
-    run_detect(config_path, repo_dir)
-
-
-def run_detect(config_path: str, repo_dir: str):
->>>>>>> fe3bf906
     config = Config.load(config_path)
     asyncio.run(config.setup_aws_accounts())
     asyncio.run(detect_changes(config, repo_dir or str(pathlib.Path.cwd())))
