from __future__ import annotations

import asyncio
import pathlib
import warnings

import click

from iambic.config.models import Config
from iambic.config.utils import multi_config_loader
from iambic.core.context import ctx
from iambic.core.git import clone_git_repos
from iambic.core.logger import log
from iambic.core.models import TemplateChangeDetails
from iambic.core.utils import gather_templates, yaml
from iambic.request_handler.apply import apply_changes, flag_expired_resources
from iambic.request_handler.detect import detect_changes
from iambic.request_handler.generate import generate_templates
from iambic.request_handler.git_apply import apply_git_changes
from iambic.request_handler.git_plan import plan_git_changes

warnings.filterwarnings("ignore", category=FutureWarning, module="botocore.client")


def output_proposed_changes(
    template_changes: list[TemplateChangeDetails], output_path: str = None
):
    if output_path is None:
        output_path = "proposed_changes.yaml"
    if template_changes:
        log.info(f"A detailed summary of descriptions was saved to {output_path}")

        with open(output_path, "w") as f:
            f.write(
                yaml.dump(
                    [template_change.dict() for template_change in template_changes],
                )
            )


@click.group()
def cli():
    ...


@cli.command()
@click.option(
    "--config",
    "-c",
    "config_path",
    type=click.Path(exists=True),
    help="The config.yaml file path to apply. Example: ./prod/config.yaml",
)
@click.option(
    "--template",
    "-t",
    "templates",
    required=False,
    multiple=True,
    type=click.Path(exists=True),
    help="The template file path(s) to apply. Example: ./aws/roles/engineering.yaml",
)
@click.option(
    "--repo-dir",
    "-d",
    "repo_dir",
    required=False,
    type=click.Path(exists=True),
    help="The repo directory containing the templates. Example: ~/noq-templates",
)
def plan(config_path: str, templates: list[str], repo_dir: str):
    run_plan(config_path, templates, repo_dir)


def run_plan(config_path: str, templates: list[str], repo_dir: str):
    if not templates:
        templates = asyncio.run(gather_templates(repo_dir or str(pathlib.Path.cwd())))

    asyncio.run(flag_expired_resources(templates))

    config = Config.load(config_path)
    asyncio.run(config.setup_aws_accounts())
    ctx.eval_only = True
    output_proposed_changes(asyncio.run(apply_changes(config, templates, ctx)))


@cli.command()
@click.option(
    "--config",
    "-c",
    "config_path",
    type=click.Path(exists=True),
    help="The config.yaml file path to apply. Example: ./prod/config.yaml",
)
def detect(config_path: str):
    run_detect(config_path)


def run_detect(config_path: str):
    config = Config.load(config_path)
    asyncio.run(config.setup_aws_accounts())
    asyncio.run(detect_changes(config))


@cli.command()
@click.option(
    "--config",
    "-c",
    "config_path",
    type=click.Path(exists=True),
    help="The config.yaml file path to apply. Example: ./prod/config.yaml",
)
@click.option(
    "--repo_base_path",
    "-d",
    "repo_base_path",
    required=True,
    type=click.Path(exists=True),
    help="The repo base directory that should contain the templates. Example: ~/iambic/templates",
)
def clone_repos(config_path: str, repo_base_path: str):
    run_clone_repos(config_path, repo_base_path)


def run_clone_repos(config_path: str, repo_base_path: str):
    config = Config.load(config_path)
    asyncio.run(config.setup_aws_accounts())
    asyncio.run(clone_git_repos(config, repo_base_path))


@cli.command()
@click.option(
    "--force",
    "-f",
    is_flag=True,
    show_default=True,
    help="Apply changes without asking for permission?",
)
@click.option(
    "--config",
    "-c",
    "config_path",
    type=click.Path(exists=True),
    help="The config.yaml file path to apply. Example: ./prod/config.yaml",
)
@click.option(
    "--template",
    "-t",
    "templates",
    required=False,
    multiple=True,
    type=click.Path(exists=True),
    help="The template file path(s) to apply. Example: ./aws/roles/engineering.yaml",
)
@click.option(
    "--repo-dir",
    "-d",
    "repo_dir",
    required=False,
    type=click.Path(exists=True),
    help="The repo directory containing the templates. Example: ~/noq-templates",
)
def apply(force: bool, config_path: str, templates: list[str], repo_dir: str):
    run_apply(force, config_path, templates, repo_dir)


def run_apply(force: bool, config_path: str, templates: list[str], repo_dir: str):
    if not templates:
        templates = asyncio.run(gather_templates(repo_dir or str(pathlib.Path.cwd())))

    config = Config.load(config_path)
    asyncio.run(config.setup_aws_accounts())
    ctx.eval_only = not force

    template_changes = asyncio.run(apply_changes(config, templates, ctx))
    output_proposed_changes(template_changes)

    if ctx.eval_only and template_changes and click.confirm("Proceed?"):
        ctx.eval_only = False
        asyncio.run(apply_changes(config, templates, ctx))
    asyncio.run(detect_changes(config))


@cli.command(name="git-apply")
@click.option(
    "--config",
    "-c",
    "config_path",
    type=click.Path(exists=True),
    help="The config.yaml file path to apply. Example: ./prod/config.yaml",
)
@click.option(
    "--repo-dir",
    "-d",
    "repo_dir",
    required=False,
    type=click.Path(exists=True),
    help="The repo directory containing the templates. Example: ~/noq-templates",
)
@click.option(
    "--allow-dirty",
    is_flag=True,
    show_default=True,
    help="Allow applying changes from a dirty git repo",
)
@click.option(
    "--from-sha",
    "from_sha",
    required=False,
    type=str,
    help="The from_sha to calculate diff",
)
@click.option(
    "--to-sha",
    "to_sha",
    required=False,
    type=str,
    help="The to_sha to calculate diff",
)
def git_apply(
    config_path: str, repo_dir: str, allow_dirty: bool, from_sha: str, to_sha: str
):
    run_git_apply(config_path, repo_dir, allow_dirty, from_sha, to_sha)


def run_git_apply(
    config_path: str, repo_dir: str, allow_dirty: bool, from_sha: str, to_sha: str
):
    template_changes = asyncio.run(
        apply_git_changes(
            config_path,
            repo_dir or str(pathlib.Path.cwd()),
            allow_dirty=allow_dirty,
            from_sha=from_sha,
            to_sha=to_sha,
        )
    )
    output_proposed_changes(template_changes)


@cli.command()
@click.option(
    "--config",
    "-c",
    "config_path",
    type=click.Path(exists=True),
    help="The config.yaml file path to apply. Example: ./prod/config.yaml",
)
@click.option(
    "--template",
    "-t",
    "templates",
    required=False,
    multiple=True,
    type=click.Path(exists=True),
    help="The template file path(s) to apply. Example: ./aws/roles/engineering.yaml",
)
@click.option(
    "--repo-dir",
    "-d",
    "repo_dir",
    required=False,
    type=click.Path(exists=True),
    help="The repo directory containing the templates. Example: ~/noq-templates",
)
@click.option(
    "--plan-output",
    "-o",
    "plan_output",
    type=click.Path(exists=True),
    help="The location to output the plan Example: ./proposed_changes.json",
)
def git_plan(config_path: str, templates: list[str], repo_dir: str, plan_output: str):
    run_git_plan(config_path, templates, repo_dir, plan_output)


def run_git_plan(
    config_path: str, templates: list[str], repo_dir: str, output_path: str
):
    template_changes = asyncio.run(
        plan_git_changes(config_path, repo_dir or str(pathlib.Path.cwd()))
    )
    output_proposed_changes(template_changes, output_path=output_path)


@cli.command(name="import")
@click.option(
    "--config",
    "-c",
    "config",  # config_paths to enable multiple config support
    multiple=False,
    type=click.Path(exists=True),
    help="The config.yaml file paths. Example: ./prod/config.yaml",
)
@click.option(
    "--repo-dir",
    "-d",
    "repo_dir",
    required=False,
    type=click.Path(exists=True),
    help="The repo directory containing the templates. Example: ~/noq-templates",
)
def import_(config: str, repo_dir: str):
    run_import([config], repo_dir or str(pathlib.Path.cwd()))


def run_import(config_paths: list[str], repo_dir: str):
<<<<<<< HEAD
    configs = []
    for config_path in config_paths:
        config = Config.load(config_path)
        # asyncio.run(config.setup_aws_accounts())
        configs.append(config)
=======
    configs = asyncio.run(multi_config_loader(config_paths))
>>>>>>> 0655aaaf
    asyncio.run(generate_templates(configs, repo_dir or str(pathlib.Path.cwd())))


if __name__ == "__main__":
    cli()<|MERGE_RESOLUTION|>--- conflicted
+++ resolved
@@ -305,15 +305,7 @@
 
 
 def run_import(config_paths: list[str], repo_dir: str):
-<<<<<<< HEAD
-    configs = []
-    for config_path in config_paths:
-        config = Config.load(config_path)
-        # asyncio.run(config.setup_aws_accounts())
-        configs.append(config)
-=======
     configs = asyncio.run(multi_config_loader(config_paths))
->>>>>>> 0655aaaf
     asyncio.run(generate_templates(configs, repo_dir or str(pathlib.Path.cwd())))
 
 
