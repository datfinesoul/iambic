--- conflicted
+++ resolved
@@ -147,21 +147,13 @@
         )
 
     async def _apply_to_account(  # noqa: C901
-<<<<<<< HEAD
-        self, aws_account: AWSAccount
+        self, aws_account: AWSAccount, context: ExecutionContext
     ) -> AccountChangeDetails:
         boto3_session = aws_account.get_boto3_session()
         client = boto3_session.client(
             "iam", config=botocore.client.Config(max_pool_connections=50)
         )
-        account_role = self.apply_resource_dict(aws_account)
-=======
-        self, aws_account: AWSAccount, context: ExecutionContext
-    ) -> AccountChangeDetails:
-        boto3_session = aws_account.get_boto3_session()
-        client = boto3_session.client("iam")
         account_role = self.apply_resource_dict(aws_account, context)
->>>>>>> 38cf90a0
         role_name = account_role["RoleName"]
         account_change_details = AccountChangeDetails(
             account=str(aws_account),
