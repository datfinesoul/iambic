--- conflicted
+++ resolved
@@ -42,13 +42,7 @@
     included_accounts: list[str],
     account_map: dict[str, AWSAccount],
 ) -> str:
-<<<<<<< HEAD
     if included_accounts is not None and len(included_accounts) > 1:
-=======
-    if not included_accounts:
-        print("here")
-    if len(included_accounts) > 1:
->>>>>>> eca6eae6
         separator = "multi_account"
     elif included_accounts == ["*"] or included_accounts is None:
         separator = "all_accounts"
@@ -162,14 +156,9 @@
     role_refs: list[dict],
     role_dir: str,
     existing_template_map: dict,
-<<<<<<< HEAD
+    configs: list[Config],
 ) -> RoleTemplate:
     account_id_to_role_map = await _account_id_to_role_map(role_refs)
-=======
-    configs: list[Config],
-):
-    account_id_to_role_map = {}
->>>>>>> eca6eae6
     num_of_accounts = len(role_refs)
 
     min_accounts_required_for_wildcard_included_accounts = max(
