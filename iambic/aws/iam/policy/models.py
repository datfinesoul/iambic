import asyncio
import json
from itertools import chain
from typing import List, Optional, Union

import botocore
from jinja2 import BaseLoader, Environment
from pydantic import Field, constr

from iambic.aws.iam.models import Description, Path
from iambic.aws.iam.policy.utils import (
    apply_managed_policy_tags,
    delete_managed_policy,
    get_managed_policy,
    update_managed_policy,
)
from iambic.aws.models import ARN_RE, AccessModel, AWSTemplate, ExpiryModel, Tag
from iambic.config.models import AWSAccount
<<<<<<< HEAD
from iambic.core.context import ctx
from iambic.core.logger import log
from iambic.core.models import (
    AccountChangeDetails,
    BaseModel,
    ProposedChange,
    ProposedChangeType,
)
from iambic.core.utils import aio_wrapper
=======
from iambic.core.context import ExecutionContext
from iambic.core.models import BaseModel
>>>>>>> 38cf90a0


class Principal(BaseModel):
    aws: Optional[Union[str, list[str]]] = None
    service: Optional[Union[str, list[str]]] = None
    canonical_user: Optional[Union[str, list[str]]] = None
    federated: Optional[Union[str, list[str]]] = None

    def _apply_resource_dict(
        self, aws_account: AWSAccount = None, context: ExecutionContext = None
    ) -> dict:
        resource_dict = super(Principal, self)._apply_resource_dict(
            aws_account, context
        )
        if aws_val := resource_dict.pop("aws", resource_dict.pop("Aws", None)):
            resource_dict["AWS"] = aws_val
        return resource_dict

    @property
    def resource_type(self) -> str:
        return "aws:iam:policy_principal"

    @property
    def resource_id(self) -> str:
        return self.service or self.canonical_user or self.federated or self.aws


class ConditionalStatement(BaseModel):
    for_all_values: Optional[bool] = None
    for_any_values: Optional[bool] = None


class Condition(BaseModel):
    """TODO: Finish this.

    I put in a pin it because it became obvious this will be a large undertaking.
    The problem stems from the way conditions are structured.

    Take string_equals: Optional[dict] = None for example
    For this one attribute it also requires the following:
        for_all_values__string_equals
        for_any_values__string_equals
        for_all_values__string_equals__if_exists
        for_any_values__string_equals__if_exists
    On top of that we still need to add clarity on what the supported keys are.

    For more info on conditions:
    https://docs.aws.amazon.com/IAM/latest/UserGuide/reference_policies_elements_condition.html

    """

    # Key = service/resource_type
    # Value = resource_value , list[resource_value]

    # String conditionals
    string_equals: Optional[dict] = None
    string_not_equals: Optional[dict] = None
    string_equals_ignore_case: Optional[dict] = None
    string_like: Optional[dict] = None
    string_not_like: Optional[dict] = None

    # Numeric Conditionals
    numeric_equals: Optional[dict] = None
    numeric_not_equals: Optional[dict] = None
    numeric_less_than: Optional[dict] = None
    numeric_less_than_equals: Optional[dict] = None
    numeric_greater_than: Optional[dict] = None
    numeric_greater_than_equals: Optional[dict] = None

    # Date Conditionals
    date_equals: Optional[dict] = None
    date_not_equals: Optional[dict] = None
    date_less_than: Optional[dict] = None
    date_less_than_equals: Optional[dict] = None
    date_greater_than: Optional[dict] = None
    date_greater_than_equals: Optional[dict] = None

    # IP Addr Conditionals
    ip_address: Optional[dict] = None
    not_ip_address: Optional[dict] = None

    # ARN Conditionals
    arn_equals: Optional[dict] = None
    arn_like: Optional[dict] = None
    arn_not_equals: Optional[dict] = None
    arn_not_like: Optional[dict] = None

    # Null Conditional
    null: Optional[dict] = None

    # Boolean conditional
    bool: Optional[dict] = None


class PolicyStatement(AccessModel, ExpiryModel):
    effect: str = Field(..., description="Allow | Deny")
    principal: Optional[Union[Principal, str]] = None
    not_principal: Optional[Union[Principal, str]] = None
    action: Optional[Union[List[str], str]] = Field(
        None,
        description="A single regex or list of regexes. "
        "Values are the actions that can be performed on the resources in the policy statement",
        example="dynamodb:list*",
    )
    not_action: Optional[Union[List[str], str]] = Field(
        None,
        description="An advanced policy element that explicitly matches everything except the specified list of actions."
        "DON'T use this with effect: allow in the same statement OR policy",
    )
    resource: Optional[Union[List[str], str]] = Field(
        None,
        description="A single regex or list of regexes. Values specified are the resources the statement applies to",
    )
    not_resource: Optional[Union[List[str], str]] = Field(
        None,
        description="An advanced policy element that explicitly matches every resource except those specified."
        "DON'T use this with effect: allow and action: '*'",
    )
    condition: Optional[dict] = Field(
        None,
        description="An optional set of conditions to determine of the policy applies to a resource.",
    )
    sid: Optional[str] = Field(
        None,
        description="The Policy Statement ID.",
    )

    @property
    def resource_type(self):
        return "aws:iam:policy_statement"

    @property
    def resource_id(self):
        return self.sid


class AssumeRolePolicyDocument(AccessModel):
    version: Optional[str] = None
    statement: Optional[List[PolicyStatement]] = None

    @property
    def resource_type(self) -> str:
        return "aws:iam:assume_role_policy_document"

    @property
    def resource_id(self) -> str:
        return ""


class PolicyDocument(AccessModel, ExpiryModel):
    policy_name: str = Field(
        description="The name of the policy.",
    )
    version: Optional[str] = None
    statement: Optional[List[PolicyStatement]] = Field(
        None,
        description="List of policy statements",
    )

    @property
    def resource_type(self):
        return "aws:policy_document"

    @property
    def resource_id(self):
        return self.policy_name


class ManagedPolicyDocument(AccessModel):
    version: Optional[str] = None
    statement: Optional[List[PolicyStatement]] = Field(
        None,
        description="List of policy statements",
    )

    def _apply_resource_dict(self, aws_account: AWSAccount = None) -> str:
        resource_dict = super()._apply_resource_dict(aws_account)
        return json.dumps(resource_dict)

    def apply_resource_dict(self, aws_account: AWSAccount) -> dict:
        response = json.loads(self._apply_resource_dict(aws_account))
        variables = {var.key: var.value for var in aws_account.variables}
        variables["account_id"] = aws_account.account_id
        variables["account_name"] = aws_account.account_name

        rtemplate = Environment(loader=BaseLoader()).from_string(json.dumps(response))
        data = rtemplate.render(**variables)
        return json.loads(data)

    @property
    def resource_type(self):
        return "aws:iam:managed_policy:policy_document"

    @property
    def resource_id(self):
        return


class ManagedPolicyTemplate(AWSTemplate, AccessModel):
    template_type = "NOQ::IAM::ManagedPolicy"
    policy_name: str = Field(
        description="The name of the policy.",
    )
    path: Optional[Union[str, List[Path]]] = "/"
    description: Optional[Union[str, list[Description]]] = Field(
        "",
        description="Description of the role",
    )
    policy_document: Union[ManagedPolicyDocument, List[ManagedPolicyDocument]]
    tags: Optional[List[Tag]] = Field(
        [],
        description="List of tags attached to the role",
    )

    def _is_read_only(self, aws_account: AWSAccount):
        return aws_account.read_only or self.read_only or ctx.eval_only

    def _apply_resource_dict(self, aws_account: AWSAccount = None) -> dict:
        resource_dict = super()._apply_resource_dict(aws_account)
        resource_dict[
            "Arn"
        ] = f"arn:aws:iam::{aws_account.account_id}:policy{resource_dict['Path']}{resource_dict['PolicyName']}"
        return resource_dict

    async def _apply_to_account(self, aws_account: AWSAccount) -> AccountChangeDetails:
        boto3_session = aws_account.get_boto3_session()
        client = boto3_session.client(
            "iam", config=botocore.client.Config(max_pool_connections=50)
        )
        account_policy = self.apply_resource_dict(aws_account)
        policy_name = account_policy["PolicyName"]
        account_change_details = AccountChangeDetails(
            account=str(aws_account),
            resource_id=policy_name,
            new_value=dict(**account_policy),
            proposed_changes=[],
        )
        log_params = dict(
            resource_type=self.resource_type,
            resource_id=policy_name,
            account=str(aws_account),
        )
        read_only = self._is_read_only(aws_account)
        policy_arn = account_policy.pop("Arn")
        current_policy = await get_managed_policy(policy_arn, client)
        if current_policy:
            account_change_details.current_value = {**current_policy}

        deleted = self.get_attribute_val_for_account(aws_account, "deleted", False)
        if isinstance(deleted, list):
            deleted = deleted[0].deleted

        if deleted:
            if current_policy:
                account_change_details.new_value = None
                account_change_details.proposed_changes.append(
                    ProposedChange(
                        change_type=ProposedChangeType.DELETE,
                        resource_id=policy_name,
                        resource_type=self.resource_type,
                    )
                )
                log_str = "Active resource found with deleted=false."
                if not read_only:
                    log_str = f"{log_str} Deleting resource..."
                log.info(log_str, **log_params)

                if not read_only:
                    await delete_managed_policy(policy_arn, client)

            return account_change_details

        if current_policy:
            changes_made = await asyncio.gather(
                update_managed_policy(
                    policy_arn,
                    client,
                    json.loads(account_policy["PolicyDocument"]),
                    current_policy["PolicyDocument"],
                    read_only,
                    log_params,
                ),
                apply_managed_policy_tags(
                    policy_arn,
                    client,
                    account_policy["Tags"],
                    current_policy["Tags"],
                    read_only,
                    log_params,
                ),
            )
            if any(changes_made):
                account_change_details.proposed_changes.extend(
                    list(chain.from_iterable(changes_made))
                )
        else:
            account_change_details.proposed_changes.append(
                ProposedChange(
                    change_type=ProposedChangeType.CREATE,
                    resource_id=policy_name,
                    resource_type=self.resource_type,
                )
            )
            log_str = "New resource found in code."
            if not read_only:
                log_str = f"{log_str} Creating resource..."
                await aio_wrapper(client.create_policy, **account_policy)
            log.info(log_str, **log_params)

        if not read_only:
            log.debug(
                "Successfully finished execution on account for resource",
                changes_made=bool(account_change_details.proposed_changes),
                **log_params,
            )
        else:
            log.debug(
                "Successfully finished scanning for drift on account for resource",
                requires_changes=bool(account_change_details.proposed_changes),
                **log_params,
            )

        return account_change_details

    @property
    def resource_type(self):
        return "aws:iam:managed_policy"

    @property
    def resource_id(self):
        return self.policy_name


class ManagedPolicyRef(AccessModel, ExpiryModel):
    policy_arn: constr(regex=ARN_RE)

    @property
    def resource_type(self):
        return "aws:iam:managed_policy"

    @property
    def resource_id(self):
        return self.policy_arn<|MERGE_RESOLUTION|>--- conflicted
+++ resolved
@@ -16,8 +16,7 @@
 )
 from iambic.aws.models import ARN_RE, AccessModel, AWSTemplate, ExpiryModel, Tag
 from iambic.config.models import AWSAccount
-<<<<<<< HEAD
-from iambic.core.context import ctx
+from iambic.core.context import ExecutionContext
 from iambic.core.logger import log
 from iambic.core.models import (
     AccountChangeDetails,
@@ -26,10 +25,6 @@
     ProposedChangeType,
 )
 from iambic.core.utils import aio_wrapper
-=======
-from iambic.core.context import ExecutionContext
-from iambic.core.models import BaseModel
->>>>>>> 38cf90a0
 
 
 class Principal(BaseModel):
@@ -244,22 +239,26 @@
         description="List of tags attached to the role",
     )
 
-    def _is_read_only(self, aws_account: AWSAccount):
-        return aws_account.read_only or self.read_only or ctx.eval_only
-
-    def _apply_resource_dict(self, aws_account: AWSAccount = None) -> dict:
-        resource_dict = super()._apply_resource_dict(aws_account)
+    def _is_read_only(self, aws_account: AWSAccount, context: ExecutionContext):
+        return aws_account.read_only or self.read_only or context.eval_only
+
+    def _apply_resource_dict(
+        self, aws_account: AWSAccount = None, context: ExecutionContext = None
+    ) -> dict:
+        resource_dict = super()._apply_resource_dict(aws_account, context)
         resource_dict[
             "Arn"
         ] = f"arn:aws:iam::{aws_account.account_id}:policy{resource_dict['Path']}{resource_dict['PolicyName']}"
         return resource_dict
 
-    async def _apply_to_account(self, aws_account: AWSAccount) -> AccountChangeDetails:
+    async def _apply_to_account(
+        self, aws_account: AWSAccount, context: ExecutionContext
+    ) -> AccountChangeDetails:
         boto3_session = aws_account.get_boto3_session()
         client = boto3_session.client(
             "iam", config=botocore.client.Config(max_pool_connections=50)
         )
-        account_policy = self.apply_resource_dict(aws_account)
+        account_policy = self.apply_resource_dict(aws_account, context)
         policy_name = account_policy["PolicyName"]
         account_change_details = AccountChangeDetails(
             account=str(aws_account),
@@ -272,7 +271,7 @@
             resource_id=policy_name,
             account=str(aws_account),
         )
-        read_only = self._is_read_only(aws_account)
+        read_only = self._is_read_only(aws_account, context)
         policy_arn = account_policy.pop("Arn")
         current_policy = await get_managed_policy(policy_arn, client)
         if current_policy:
@@ -311,6 +310,7 @@
                     current_policy["PolicyDocument"],
                     read_only,
                     log_params,
+                    context,
                 ),
                 apply_managed_policy_tags(
                     policy_arn,
@@ -319,6 +319,7 @@
                     current_policy["Tags"],
                     read_only,
                     log_params,
+                    context,
                 ),
             )
             if any(changes_made):
