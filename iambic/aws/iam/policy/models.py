--- conflicted
+++ resolved
@@ -16,19 +16,14 @@
     get_managed_policy,
     update_managed_policy,
 )
-<<<<<<< HEAD
 from iambic.aws.models import (
     ARN_RE,
     AccessModel,
     AWSAccount,
     AWSTemplate,
     Description,
-    ExpiryModel,
     Tag,
 )
-=======
-from iambic.aws.models import ARN_RE, AccessModel, AWSAccount, AWSTemplate, Tag
->>>>>>> 6f28dc67
 from iambic.core.context import ExecutionContext
 from iambic.core.iambic_enum import IambicManaged
 from iambic.core.logger import log
