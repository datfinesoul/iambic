extends:
  - key: AWS_SECRETS_MANAGER
    value: arn:aws:secretsmanager:us-west-2:759357822767:secret:dev/google-MmAS1o

accounts:
- account_id: '759357822767'
  account_name: dev
  aws_profile: noq_dev
- account_id: '259868150464'
  account_name: staging
  aws_profile: noq_staging
- account_id: '940552945933'
<<<<<<< HEAD
  account_name: prod
  aws_profile: noq_prod
=======
  account_name: Production
  aws_profile: noq_prod

slack:
  alert_channel_id: 'C046KESSMQ8'

sqs:
  queues:
    iam_mutation: 
      arn: arn:aws:sqs:us-east-1:759357822767:noqform-iam-mutation-events
>>>>>>> 239deb4a
<|MERGE_RESOLUTION|>--- conflicted
+++ resolved
@@ -10,11 +10,7 @@
   account_name: staging
   aws_profile: noq_staging
 - account_id: '940552945933'
-<<<<<<< HEAD
   account_name: prod
-  aws_profile: noq_prod
-=======
-  account_name: Production
   aws_profile: noq_prod
 
 slack:
@@ -23,5 +19,4 @@
 sqs:
   queues:
     iam_mutation: 
-      arn: arn:aws:sqs:us-east-1:759357822767:noqform-iam-mutation-events
->>>>>>> 239deb4a
+      arn: arn:aws:sqs:us-east-1:759357822767:noqform-iam-mutation-events