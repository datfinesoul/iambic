--- conflicted
+++ resolved
@@ -11,16 +11,8 @@
     - id: debug-statements
     - id: check-yaml
       args: [--allow-multiple-documents, --unsafe]
-- repo: https://github.com/timothycrosley/isort
-  rev: "5.12.0" # Use the revision sha / tag you want to point at
-  hooks:
-    - id: isort # Run `isort -rc <filepath>` to autofix
-      pass_filenames: true
-      args: ["--profile", "black"]
 - repo: local
   hooks:
-<<<<<<< HEAD
-=======
   - id: isort
     name: isort
     stages: [commit]
@@ -29,7 +21,6 @@
     types: [python]
     args: ["--profile", "black", "-p", "iambic"]
 
->>>>>>> 2781ced8
   - id: black
     name: black
     stages: [commit]
