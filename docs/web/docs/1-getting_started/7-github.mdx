---
title: Deploy on GitHub
---

### Configuring GitHub to work with IAMbic
These steps will ensure GitHub is configured properly to work with IAMbic.

<!--

This is experimental, WIP code.

To makes these commands easier to copy and paste, we recommend filling out the following variables:

GitHub Organization: <input
type="text"
id="inputGithubOrg"
defaultValue="exampleOrg"
onInput={(e) => {
  updateText('outputGithubOrg', e.target.value)
  updateText('outputGithubOrgLink', getGitOrganizationLink(e.target.value), true)
  }
}
/>

IAMbic AWS Hub Account Name: <input
type="text"
id="inputAWSHubAccount"
defaultValue="aws_hub_account" onInput={(e) => {
  updateText('outputAWSHubAccount', e.target.value)
  }
}
/>

import CodeBlockWithLabel from '@site/src/components/CodeBlockWithLabel';

<div>
  GitHub Organization:
  <input
    type="text"
    id="inputGithubOrg"
    defaultValue="exampleOrg"
    onInput={(e) => {
      updateText('outputGithubOrg', e.target.value);
      updateText('outputGithubOrgLink', getGitOrganizationLink(e.target.value), true);
    }}
  />
</div>

<div>
  IAMbic AWS Hub Account Name:
  <input
    type="text"
    id="inputAWSHubAccount"
    defaultValue="aws_hub_account"
    onInput={(e) => {
      updateText('outputAWSHubAccount', e.target.value);
    }}
  />
</div>

<CodeBlockWithLabel
  code={`template_type: NOQ::AWS::IAM::Role
included_accounts:
  - {outputAWSHubAccount}
  - {aws_account_1_label}
  - {aws_account_2_label}
...`}
  language="language-yaml"
  labels={[
    { id: 'outputAWSHubAccount', content: 'AWS Hub Account' },
    { id: 'aws_account_1_label', content: 'AWS Account 1' },
    { id: 'aws_account_2_label', content: 'AWS Account 2' },
  ]}
/>




 - import CodeBlockWithLabel from '@site/src/components/CodeBlockWithLabel';

Pre CodeBlockWithLabel

<CodeBlockWithLabel
  code={`template_type: NOQ::AWS::IAM::Role
included_accounts:
  - {outputAWSHubAccount}
  - {aws_account_1_label}
  - {aws_account_2_label}
...`}
  language="language-yaml"
  labels={[
    { id: 'outputAWSHubAccount', content: 'AWS Hub Account' },
    { id: 'aws_account_1_label', content: 'AWS Account 1' },
    { id: 'aws_account_2_label', content: 'AWS Account 2' },
  ]}
/>

Post CodeBlockWithLabel

Pre-link

<a href={getGitOrganizationLink('exampleOrg')} target="_blank" id={elementIds.gitHubOrgAnchorTag}><label id='outputGithubOrgLink'>{getGitOrganizationLink('exampleOrg')}</label></a>

Post-Link

-->


## Overview
IAMbic's GitHub integration is designed to facilitate team collaboration on IAMbic templates.
This page will walk you through the steps of configuring IAMbic, GitHub, and AWS to work together.

### Compatible versions of Github

 * GitHub Free
 * GitHub Team
 * Github Enterprise Cloud

### The typical workflow for using IAMbic with GitHub

![IAMbic Git Flow](/img/git/iambic_git_flow.png)

1. Developer Alice wants to create an application role. She creates a different branch, makes her changes, and submits a pull request with her changes to the IAMbic templates repository.
2. Once the PR is created, the IAMbic GitHub action will run `iambic plan --git-aware` to calculate the changes required due to the PR, and submits the proposed changes back into the PR as a comment.
3. Reviewer Bob will review the template changes along with the proposed_changes. Bob may request additional changes.
4. Optional: Developer Alice updates the PR. The IAMbic GitHub action will run `iambic plan --git-aware` again to calculate the new changes required.
5. Reviewer Bob approves the PR.
6. Developer Alice comments with `iambic apply` in the PR.
7. The IAMbic GitHub action will apply the changes in the PR.
8. Once git-apply is successful, the GitHub action will close the pull request.

## Setting up GitHub and AWS to work with IAMbic

### Prerequisites
Before you begin, you will need to do the following:

1. Complete the [IAMbic Getting Started guide](/getting_started/) to create your Git repository and import your existing identities and
permissions from your cloud provider(s).
2. Set up a GitHub repository for your IAMbic templates.
3. Make sure you have admin access for the IAMbic GitHub repository that can perform the following tasks:
	1. Configure the repository to require approvals before Merging Pull Requests.
	2. Add GitHub Apps
4. Have an AWS admin configure federated login <!-- #TODO link to how to configure federated login --> for IAMbic GitHub actions.

#### Configure your GitHub Repository to require approvals before merging

1. Go to the GitHub repository you had created previously, `ExampleOrg/iambic-templates`
2. Navigate to Repository Settings, in the left navigation menu to "Branches" settings page; the URL will look something like `github.com/ExampleOrg/iambic-templates/settings/branches`

![IAMbic Git Flow](/img/git/github-settings-menu.png)

3. Add a branch protection rule.
4. Set the branch name pattern to `main` (Or the name of your default branch, if it isn't `main`).
5. Configure the options
	1. Enable "Require a pull request before merging".
	1. Enable "Require Approvals".
	1. Leave the default value for "Required number of approvals".
	1. Enable "Require status checks to pass before merging". <!-- #TODO Is there a reason the prior 3 settings were on one line and this was on it's own line?  -->


# GitHub App integration

By installing IAMbic GitHub App, the app can integrate the pull-request and merge flow in your iambic templates repository.

### Create a GitHub App in your organization

1. Visit your Organization's GitHub App settings. The path is `Settings > Developer Settings > New GitHub App`. Navigation URL will look like `github.com/organizations/ExampleOrg/settings/apps`
	1. You need to have Settings Permission over the Organization
2. Click "New GitHub App"
3. Input `Iambic Integrations` for "GitHub App name".
4. Input `https://docs.iambic.org/` for "Homepage URL".
5. Uncheck "Active" for "Webhook".
6. Configure Permissions
	1. Select "Read and Write" for "Content" Under "Repository/Permissions".
	2. Select "Read and Write" for "Issues" Under "Repository/Permissions".
	3. Select "Read and Write" for "Pull requests" Under "Repository/Permissions".
9. Leave the default value ("Only on this account") for "Where can this GitHub App be installed?".
10. Click "Create GitHub App".
11. Scroll down to "Private Keys".
12. Click "Generate a private key".
13. The private key should be downloaded automatically.

### Store the following secrets in AWS Secrets Manager in the same AWS account running GitHub App lambda function.

1. Go to AWS Secret Manager, the URL will look like `console.aws.amazon.com/secretsmanager/listsecrets`.
	1. Consider check the region, the default used in the Terraform is `us-west-2`.
1. Store the earlier downloaded private key contents (not the filename) in AWS Secrets Manager and name it `iambic/github-app-private-key`.
	1. This is the default name used in the Terraform that will be executed later. If you use another name, be sure to update it in the Terraform procedure later.

<!-- # TODO: Mention plaintext etc. -->

2. Generate a webhook secret by taking the output of one of these commands:
	1. `ruby -rsecurerandom -e 'puts SecureRandom.hex(20)'`at the terminal.
	1. `python -c "import secrets; print(secrets.token_hex(20))"`
	1. `node -e "var token = require('crypto').randomBytes(20).toString('hex'); console.log(token)"`
3. Store the webhook secret in AWS Secrets Manager and name it `iambic/github-app-webhook-secret`.

### Create an IAM role for Lambda function execution
<!-- # TODO: Where do I put this file and how do I write it? -->

1. Place the above IAMbic template to your `iambic-templates` repo under `resources/github/iam_role_lambda.yaml`

<!-- for us, NAME_OF_AWS_ACCOUNT_THAT_HAS_IambicHubRole should be aws_hub_account_name -->
```yaml
template_type: NOQ::AWS::IAM::Role
included_accounts:
  # You will need to replace the "NAME_OF_AWS_ACCOUNT_THAT_HAS_IambicHubRole"
  # with the account name of the AWS account holding the IambicHubRole.
  # In the event you change the secret names, you need to update those values as well.
  - NAME_OF_AWS_ACCOUNT_THAT_HAS_IambicHubRole
identifier: iambic_github_app_lambda_execution
properties:
  description: Github App Lambda Execution
  assume_role_policy_document:
    statement:
      - action: sts:AssumeRole
        effect: Allow
        principal:
          service: lambda.amazonaws.com
    version: '2012-10-17'
  inline_policies:
    - policy_name: github-app
      statement:
        - action:
            - logs:CreateLogGroup
          effect: Allow
          resource:
            - "arn:aws:logs:*:{{var.account_id}}:log-group:*:log-stream:"
          sid: CreateLogGroup
        - action:
            - secretsmanager:GetSecretValue
          effect: Allow
          resource:
            - arn:aws:secretsmanager:*:{{var.account_id}}:secret:iambic/github-app-private-key
            - arn:aws:secretsmanager:*:{{var.account_id}}:secret:iambic/github-app-private-key-*
            - arn:aws:secretsmanager:*:{{var.account_id}}:secret:iambic/github-app-webhook-secret
            - arn:aws:secretsmanager:*:{{var.account_id}}:secret:iambic/github-app-webhook-secret-*
          sid: SecretReading
        - action:
            - logs:CreateLogStream
            - logs:PutLogEvents
          effect: Allow
          resource:
            - arn:aws:logs:*:{{var.account_id}}:log-group:/aws/lambda/iambic_github_app_webhook*:*
          sid: LogEvents
        - action: sts:AssumeRole
          effect: Allow
          resource: arn:aws:iam::{{var.account_id}}:role/IambicHubRole
      version: '2012-10-17'
  role_name: iambic_github_app_lambda_execution
```
2. You can then apply the template via `iambic apply resources/github/iam_role_lambda.yaml`
3. Allow the `iambic_github_app_lambda_execution` to assume to `IambicHubRole` in the organization management account.

```diff
properties:
  assume_role_policy_document:
    statement:
+      - action:
+          - sts:AssumeRole
+          - sts:TagSession
+        effect: Allow
+        principal:
+          aws: arn:aws:iam::{{var.account_id}}:role/iambic_github_app_lambda_execution
```

Update the IambicHubRole by running `iambic apply <path-to-iambic-hub-role-of-mgmt-account>`

### Deploy the GitHub App as a Lambda Function

You have created the GitHub App. A GitHub App has to be a hosted application. Now, it will be deployed as a lambda function through a Terraform script.

1. Remember to set your `AWS_PROFILE` environment variable with your AWS account.
2. [Checkout iambic repository](/reference/installation/install_iambic_via_the_repo#checkout-the-iambic-repository).
3. `cd deployment/github_app`
4. `terraform init`
5. `terraform apply` (Examine the plan, it is the resources it will create). Enter `yes` if you accept the plan to continue.
6. `terraform output` will contain the lambda function URL. this is the URL to be used for the GitHub app webhook.

### Connect the GitHub App to the Lambda Function

Return to the GitHub App settings page to connect the GitHub App to the Lambda that was just deployed.

1. Go to `https://github.com/organizations/ExampleOrg/settings/apps/iambic-integrations`
2. Ensure you are in the "General" section in the left navigation bar.
3. Scroll down to "Webhook" section.
	1. Paste in the url from the lambda function URL. (e.g. "https://UNIQUE_ID.lambda-url.us-west-2.on.aws/").
	2. Paste in the Webhook secret generated earlier.
	3. Click "Save changes".
7. Click "Permissions & events" section in the left navigation bar.
	1. Scroll down to "Subscribe to events".
	2. Ensure the following are selected: "Meta", "Issue Comment", "Pull request", and "Workflow run".
	3. Click "Save changes".
11. Click "Install App" in the left navigation bar.
12. Click "Install" for your organization.
13. Go to your organization settings (https://github.com/organizations/ExampleOrg/settings/profile).
14. Select "GitHub Apps" under "Third-party Access" in the left navigation bar.
15. Click "Configure" on "Iambic Integrations".
16. Select your IAMbic templates repository under "Repository access" section.
17. Click Save.

### Enable iambic-integrations to bypass review rules for default branch


In the typical review flow for pull requests, approval from reviewers is necessary. However, certain actions like auto import or auto expiration
involve pushing changes back to the default branch without requiring manual approvals.

1. Go to your iambic templates repository settings (https://github.com/ExampleOrg/ExampleIambicTemplatesRepository/settings).
2. Click "Branches" in the top left navigation.
3. Click on "Edit" for your default branch (typically "main" or "master") under "Branch protection rules".
4. Click on "Allow specified actors to bypass required pull requests".
5. In "Search for people, teams or apps", type in `iambic-integrations` to click on the GitHub App we have created.
6. Click "Save changes".


### Finish setting up your local repo


#### Open a pull request on your iambic-template repo

1. `default_branch=$(git symbolic-ref refs/remotes/origin/HEAD | sed 's@^refs/remotes/origin/@@')`
2. `git checkout -b task/change_description "$default_branch"`
3. Edit one of your description within your templates, like `resources/github/iam_role_lambda.yaml`. <!-- #TODO edit to what?? -->
4. Add your changes to your branch, and push it to github:
	```bash
	git add resources/github/iam_role_lambda.yaml
	git commit -m "Change Description"
	git push origin HEAD
	```
<<<<<<< HEAD
5. Create a pull request.
6. The installed pull request action will comment with `iambic git-plan` to place the changes. <!-- #TODO place them as a comment in the PR? --> Any time you want iambic github action to re-plan the changes, you can comment `iambic git-plan`.
7. The plan will be a comment in line, as long as it is less than 65kb. (Be very careful with big plans because those are difficult for reviewers to review.) <!-- #TODO So then what? What's the alternative? -->
8. Add reviewers to review your PR and plan that is in the PR comments.
9. Once your reviewer approves your changes, add comment `iambic apply` to have iambic apply the changes. If the changes can be successfully applied, the PR will be automatically merged into main as well.
=======
4. Create a pull request.
5. The installed GitHub App will comment with plan the changes. Any time you want iambic github action to re-plan the changes, you can comment `iambic plan`.
6. The plan will be a comment in line, as long as it is less than 65kb. (Be very careful with big plans because those are difficult for reviewers to review.) <!-- #TODO So then what? What's the alternative? -->
7. Add reviewers to review your PR and plan that is in the PR comments.
8. Once your reviewer approves your changes, add comment `iambic apply` to have iambic apply the changes. If the changes can be successfully applied, the PR will be automatically merged into main as well.
>>>>>>> e0a06e42

<!--

## FAQ

<<<<<<< HEAD
1. The process of executing the git-plan and git-apply is carried out using the merge workflow.
Initially, the default branch is checked out, and then the requested changes in the PR are merged into
it. This ensures that the plan remains as up-to-date as possible. If conflicts arise at any point,
the requester should pull their default branch (typically `main` or `master`) into the PR branch,
resolve the conflicts, push the changes back to the branch, and allow the iambic GitHub action to
replan the changes.
=======
1. The `plan` and `apply` process are performed via merge workflow. main branch is first checked out and then merge the changes requested in the PR. This is to ensure the plan is as up-to-date as possible. At any time if there is conflict, the requester should pull origin/main into the PR branch and allow iambic github action to replan the changes.
>>>>>>> e0a06e42

2. Do I need a dedicated GitHub account to run IAMbic?

	A: #TODO

3. Can I use my existing GitHub repos to run IAMbic?

	A: #TODO

4. Can I set IAMbic to run on just a small portion of my cloud? How do I do that?

	A: #TODO

5. How do I debug the GitHub App?

	A: #TODO

6. How do I update the GitHub App Lambda?

	A: #TODO

--><|MERGE_RESOLUTION|>--- conflicted
+++ resolved
@@ -327,34 +327,22 @@
 	git commit -m "Change Description"
 	git push origin HEAD
 	```
-<<<<<<< HEAD
 5. Create a pull request.
-6. The installed pull request action will comment with `iambic git-plan` to place the changes. <!-- #TODO place them as a comment in the PR? --> Any time you want iambic github action to re-plan the changes, you can comment `iambic git-plan`.
+6. The installed GitHub App will comment with plan the changes. Any time you want iambic github action to re-plan the changes, you can comment `iambic plan`.
 7. The plan will be a comment in line, as long as it is less than 65kb. (Be very careful with big plans because those are difficult for reviewers to review.) <!-- #TODO So then what? What's the alternative? -->
 8. Add reviewers to review your PR and plan that is in the PR comments.
 9. Once your reviewer approves your changes, add comment `iambic apply` to have iambic apply the changes. If the changes can be successfully applied, the PR will be automatically merged into main as well.
-=======
-4. Create a pull request.
-5. The installed GitHub App will comment with plan the changes. Any time you want iambic github action to re-plan the changes, you can comment `iambic plan`.
-6. The plan will be a comment in line, as long as it is less than 65kb. (Be very careful with big plans because those are difficult for reviewers to review.) <!-- #TODO So then what? What's the alternative? -->
-7. Add reviewers to review your PR and plan that is in the PR comments.
-8. Once your reviewer approves your changes, add comment `iambic apply` to have iambic apply the changes. If the changes can be successfully applied, the PR will be automatically merged into main as well.
->>>>>>> e0a06e42
 
 <!--
 
 ## FAQ
 
-<<<<<<< HEAD
-1. The process of executing the git-plan and git-apply is carried out using the merge workflow.
-Initially, the default branch is checked out, and then the requested changes in the PR are merged into
-it. This ensures that the plan remains as up-to-date as possible. If conflicts arise at any point,
-the requester should pull their default branch (typically `main` or `master`) into the PR branch,
-resolve the conflicts, push the changes back to the branch, and allow the iambic GitHub action to
-replan the changes.
-=======
-1. The `plan` and `apply` process are performed via merge workflow. main branch is first checked out and then merge the changes requested in the PR. This is to ensure the plan is as up-to-date as possible. At any time if there is conflict, the requester should pull origin/main into the PR branch and allow iambic github action to replan the changes.
->>>>>>> e0a06e42
+1. The process of executing the plan and apply operations follows a merge workflow.
+Initially, the default branch (usually  origin/main or origin/master) is checked out,
+and the requested changes from the pull request are merged into it. This ensures that
+the plan reflects the most current state. If conflicts arise at any point, the requester
+should pull their default branch into the pull request branch and let the IAMbic GitHub
+action replan the changes accordingly.
 
 2. Do I need a dedicated GitHub account to run IAMbic?
 
