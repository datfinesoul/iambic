---
title: Deploy on GitHub
---

## Overview
IAMbic's GitHub integration is designed to facilitate team collaboration on IAMbic templates.
This page will walk you through the steps of configuring IAMbic, GitHub, and AWS to work together.

### The typical workflow for using IAMbic with GitHub

![IAMbic Git Flow](/img/git/iambic_git_flow.png)

1. Developer Alice wants to create an application role. She creates a different branch, makes her changes, and submits a pull request with her changes to the IAMbic templates repository.
2. Once the PR is created, the IAMbic GitHub action will run `iambic git-plan` to calculate the changes required due to the PR, and submits the proposed changes back into the PR as a comment.
3. Reviewer Bob will review the template changes along with the proposed_changes. Bob may request additional changes.
4. Optional: Developer Alice updates the PR. The IAMbic GitHub action will run `iambic git-plan` again to calculate the new changes required.
5. Reviewer Bob approves the PR.
6. Developer Alice comments with `iambic git-apply` in the PR.
7. The IAMbic GitHub action will apply the changes in the PR.
8. Once git-apply is successful, the GitHub action will close the pull request.

## Setting up GitHub and AWS to work with IAMbic

### Prerequisites
Before you begin, you will need to do the following:

1. Complete the [IAMbic Getting Started guide](/getting_started/) to create your Git repository and import your existing entitlements from your cloud provider(s).
2. Set up a GitHub repository for your IAMbic templates.
3. Make sure you have admin access for the IAMbic GitHub repository that can perform the following tasks:
	1. Configure the repository to require approvals before merging pull requests.
4. Have an AWS admin configure federated login <!-- #TODO link to how to configure federated login --> for IAMbic GitHub actions.

### Configuring GitHub to work with IAMbic
These steps will ensure GitHub is confgured properly to work with IAMbic.

#### Configure your GitHub Repository to require approvals before merging

1. Go to the GitHub repository "noqdev/iambic-templates-example", where "noqdev" is the GitHub organization and "iambic-templates-example" is the repository name within the "noqdev" organization.
2. Navigate to the "branches" settings page; the URL will look something like https://github.com/noqdev/iambic-templates-example/settings/branches
3. Add a branch protection rule.
4. Set the branch name pattern to `main`.
5. Configure the options
	1. Enable "Require a pull request before merging".
	1. Enable "Require Approvals".
	1. Leave the default value for "Required number of approvals".
	1. Enable "Require status checks to pass before merging". <!-- #TODO Is there a reason the prior 3 settings were on one line and this was on it's own line?  -->

<<<<<<< HEAD
=======
#### Configure an Access Token for GitGitHubhub Actions to Update Repository Periodically

1. Go to https://github.com/settings/apps.
2. Click on "Personal access tokens". <!-- #TODO Can we link directly to personal or fine-grain tokens? -->
3. Select "Fine-grain tokens".
4. Generate a new token.
5. For the token name, input `iambic-templates-import`.
	1. For "Expiration", select custom and choose a date that is one year from now. (Tip: use your organization's preferred token validity length.)
	1. For "Resource owner", select the GitHub organization that the GitHub repository belongs to.
	1. For "Repository Access", select "Only select repositories" and click on "Select Repositories". For this configuration, select "noqdev/iambic-templates-example". Use the repository name for your own GitHub organization.
	1. For "Repository permissions", give "Access: Read and Write" for "Contents". (Tip: this allows the GitHub action for import to push to the repository without approval. The intention is that human changes require an approval flow and the auto-import flow that inventories the cloud resources does not require an approval flow.)
	1. Automatically select "Access: Read" for "Metadata".
	1. Generate the token.
6. If your organization has a password vault, store the token in it. Otherwise, proceed to the next step to allow the repository to use the newly generated token.
7. Open https://github.com/noqdev/iambic-templates-example/settings/environments in a new tab. (Tip: modify the link to go to your own repository.)
8. Add a new environment.
9. Name the environment `production`.
10. Click "Configure environment".
11. Change Deployment branches to "Selected Branches".
12. Add a Deployment Branch Rule and type in `main` for the Branch name pattern.
13. Click "Add Rule".
14. Click "Add Secret".
15. Name the secret `AUTO_IMPORT_GH_TOKEN`.
16. Paste the token generated in step 5.vi as the secret.

#### Configure an Access token for GitHub Actions to automatically comment on new/edited pull request for IAMbic planning and application

1. Visit https://github.com/settings/apps.
2. Select "Personal access tokens".
3. Select "Fine-grain tokens".
4. Select "Generate new token".
5. For token name, input `iambic-templates-comment`
	1. For "Expiration", select custom, select a date that is one year from now. (Tip: use your organization preferred token valid length.)
	1. For "Resource owner", select the GitHub organization that GitHub repository belongs to.
	1. For "Repository Access", select "Only select repositories", then click on "Select Repositories". In this tutorial, we select "noqdev/iambic-templates-example". You should use the repository name that you create for your GitHub organization.
	1. Click on "Repository permissions", Give "Pull Request: Read and Write" for "Contents". (Tip: this allows the github action for comment on pull requests. The intend is the main branch can watch for any pull request comment to automatically plan the changes.)
	1. No action is needed, but you will notice previous action will automatically select "Access: Read" for "Metadata".
	1. Click "Generate Token". You will need this token at least twice in this process.
6. If your organization has a password vault, you can optionally store it in your organization password vault. Otherwise, move to next step to allow the repository to use the newly generated token.
7. Open a new tab and visit https://github.com/noqdev/iambic-templates-example/settings/secrets/actions. (Tip: you should modify the link to go your own repository)
8. Click "Add New Repository Secret".
9. For Name, input `AUTO_IMPORT_GH_TOKEN`.
10. For Secret, paste in the token generated in step 5.vi.

#### To set up an access token for GitHub Action to automatically comment on new/edited pull requests for iambic planning and application
 #TODO This section looks a lot like the previous section. If this is a duplicate, delete this one and use the prior one.

1. Go to https://github.com/settings/apps
2. Click on "Personal access tokens".
3. Select "Fine-grain tokens".
4. Generate a new token
5. Give the token the name `iambic-templates-comment`.
	1. Set an expiration date for the token, a year from now for example.
	1. Choose the GitHub organization that the GitHub repository belongs to as the Resource owner.
	1. For "Repository Access", select "Only select repositories" and select the repository "noqdev/iambic-templates-example".
	1. Under "Repository permissions", give "Pull Request: Read and Write" for "Contents".
	1. The previous action will also automatically give "Access: Read" for "Metadata".
	1. Generate the token.
6. Store the token in your organization's password vault, if available.
7. Go to https://github.com/noqdev/iambic-templates-example/settings/secrets/actions
8. Add a new repository secret.
9. Give the secret the name `AUTO_IMPORT_GH_TOKEN`.
10. For Secret, paste in the token generated in step 5.vi.


#### Configure Variables for GitHub Actions to target the right AWS account

1. Visit https://github.com/noqdev/iambic-templates-example/settings/variables/actions. (Tip change the repo name to reflect to your organization and repo.)
2. Click "New repository variable".
3. For name, input `AWS_ACCOUNT_WITH_HUB_ROLE`.
4. For value, input the AWS account number where you installed the IambicHubRole, for example, it may be 123456789012.
<!-- #TODO is this another variable? Do we need to add it before filling in the values? -->
6. For name, input `AWS_ACCOUNT_WITH_SECRETS`.
7. For value, input the AWS account number where you store the secrets to be used for IAMbic, for example, it maybe 234567890123.

### Configuring AWS to work with GitHub and IAMbic
#### Configure IambicHubRole AWS account to federated login for GitHub actions

1. Log into the AWS Console using the account.
2. Visit https://us-east-1.console.aws.amazon.com/iamv2/home?region=us-west-2#/identity_providers
3. Select "OpenID Connect".
4. For "Provider name", input `https://token.actions.githubusercontent.com`.
5. Click "Get Thumbprint".
6. For "Audience", input `sts.amazonaws.com`.
7. Click "Add provider".

#### Configure IambicHubRole AWS account to allow AssumeRoleWithWebIdentity

Add a statement in the IambicHubRole assume role policy to allow github action to autenticate and assume the IambicHubRole.

Add the following statement into the Allow statement block
```
		{
			"Effect": "Allow",
			"Principal": {
				"Federated": "arn:aws:iam::REPLACE_WITH_YOUR_AWS_ACCOUNT_ID:oidc-provider/token.actions.githubusercontent.com"
			},
			"Action": "sts:AssumeRoleWithWebIdentity",
			"Condition": {
				"StringLike": {
					"token.actions.githubusercontent.com:sub": [
                        "repo:REPLACE_WITH_YOUR_GITHUB_ORG/REPLACE_WITH_YOUR_GITHUB_REPOSITORY_NAME:ref:refs/heads/main",
                        "repo:REPLACE_WITH_YOUR_GITHUB_ORG/REPLACE_WITH_YOUR_GITHUB_REPOSITORY_NAME:environment:production"
                    ]
				},
				"ForAllValues:StringEquals": {
					"token.actions.githubusercontent.com:aud": "sts.amazonaws.com",
					"token.actions.githubusercontent.com:iss": "https://token.actions.githubusercontent.com"
				}
			}
		}
```

### Finish setting up your local repo
#### Install the IAMbic GitHub actions to iambic-templates repo

1. Copy the following .github/workflows folder into your template directory. <!-- #TODO should this be a code block? -->
2. mkdir -p ~/github
3. git clone https://github.com/noqdev/iambic-templates-example/ iambic-templates-example
4. git clone \<YOUR OWN IAMBIC repo\> iambic-templates
5. cd iambic-templates
6. git checkout -b task/install_gh_actions origin/main
7. cp -R ../iambic-templates-example/.github .
8. git add .github
9. git commit -m "Install github actions"
10. git push origin HEAD
11. Review the pull request in your repository and merge the pull request.

#### Open a pull request on your iambic-template repo

1. `git checkout -b task/change_description origin/main`
2. Edit one of your templates change_description. <!-- #TODO edit to what?? -->
3. `git push origin HEAD`
4. Create a pull request.
5. The installed pull request action will comment with `iambic git-plan` to place the changes. <!-- #TODO place them as a comment in the PR? --> Any time you want iambic github action to re-plan the changes, you can comment `iambic git-plan`.
6. The plan will be a comment in line, as long as it is less than 65kb.(Be very careful with big plans because those are difficult for reviewers to review.) <!-- #TODO So then what? What's the alternative? -->
7. Add reviewers to review your PR and plan that is in the PR comments.
8. Once your reviewer approves your changes, add comment `iambic git-apply` to have iambic apply the changes. If the changes can be successfully applied, the PR will be automatically merged into main as well.

## FAQ

1. The git-plan and git-apply process are performed via merge workflow. main branch is first checked out and then merge the changes requested in the PR. This is to ensure the plan is as up-to-date as possible. At any time if there is conflict, the requester should pull origin/main into the PR branch and allow iambic github action to replan the changes. <!-- #TODO Is this a question? -->

2. Do I need a dedicated GitHub account to run IAMbic?

	A: <!-- #TODO  -->

3. Can I use my existing GitHub repos to run IAMbic?

	A: <!-- #TODO  -->

4. Can I set IAMbic to run on just a small porton of my cloud? How do I do that?

	A: <!-- #TODO  -->


>>>>>>> e8022685
# GitHub App integration

By installing IAMbic GitHub App, the app can integrate the pull-request and merge flow in your iambic templates repository.

### Create a GitHub App in your organization

1. Visit your organization GitHub App settings. (https://github.com/organizations/ExampleOrg/settings/apps)
2. Click "New GitHub App".
3. Input `Iambic Integrations` for "GitHub App name".
4. Input `https://iambic.org/` for "Homepage URL".
5. Uncheck "Active" for "Webhook".
6. Select "Read and Write" for "Content" Under "Permissions".
7. Select "Read and Write" for "Pull requests" Under "Permissions".
7. Select "Read and Write" for "Issues" Under "Permissions".
8. Leave default "Only on this account" for "Where can this GitHub App bed installed?".
9. Click "Create GitHub App".
10. Scroll down to "Private Keys".
11. Click "Generate a private key".
12. A file named "iambic-integrations.2023-02-17.private-key.pem" should be downloaded by your browser. (The exact filename will be different due to timestamp.)

### Store the following secrets in AWS SecretManager in the same AWS account running GitHub App lambda function.

1. Store the earlier downloaded private key contents (not the filename) to SecretManager and name it `staging/github-app-private-key`. (This is the default name in the later terraform. If you use another name, be sure to update it in the terraform procedure later.)

2. Generate a webhook secret. (e.g., by taking the output of `ruby -rsecurerandom -e 'puts SecureRandom.hex(20)'` at the terminal). Store the webhook secret in SecretManager and name it `staging/github-app-webhook-secret`.

### Create an IAM role for Lambda function execution

```
template_type: NOQ::AWS::IAM::Role
included_accounts:
  - NAME_OF_AWS_ACCOUNT_THAT_HAS_IambicHubRole
identifier: iambic_github_app_lambda_execution
properties:
  description: Github App Lambda Execution
  assume_role_policy_document:
    statement:
      - action: sts:AssumeRole
        effect: Allow
        principal:
          service: lambda.amazonaws.com
    version: '2012-10-17'
  inline_policies:
    - policy_name: github-app
      statement:
        - action:
            - logs:CreateLogGroup
          effect: Allow
          resource:
            - arn:aws:logs:us-west-2:{{account_id}}:*
          sid: CreateLogGroup
        - action:
            - secretsmanager:GetSecretValue
          effect: Allow
          resource:
            - arn:aws:secretsmanager:*:{{account_id}}:secret:staging/github-app-private-key
            - arn:aws:secretsmanager:*:{{account_id}}:secret:staging/github-app-private-key-*
            - arn:aws:secretsmanager:*:{{account_id}}:secret:staging/github-app-webhook-secret
            - arn:aws:secretsmanager:*:{{account_id}}:secret:staging/github-app-webhook-secret-*
          sid: SecretReading
        - action:
            - logs:CreateLogStream
            - logs:PutLogEvents
          effect: Allow
          resource:
            - arn:aws:logs:us-west-2:{{account_id}}:log-group:/aws/lambda/iambic_github_app_webhook*:*
          sid: LogEvents
        - action: sts:AssumeRole
          effect: Allow
          resource: arn:aws:iam::{{account_id}}:role/IambicHubRole
      version: '2012-10-17'
  role_name: iambic_github_app_lambda_execution
```

You will need to replace the "NAME_OF_AWS_ACCOUNT_THAT_HAS_IambicHubRole" with the account name of the AWS account holding the IambicHubRole. In the event you change the secret names, you need to update those values as well.

Place the above iambic template to your iambic templates repo

You can then apply the template via `iambic apply - PATH_TO_YOUR_iambic_template

### You have created the GitHub App. A GitHub App has to be a hosted application. Now deploy the GitHub App as a lambda function.

1. Checkout iambic repository. <!-- #TODO does this need a code example? Even if they should already know it? -->
2. `cd deployment/github_app`
3. `terraform init`
4. `terraform apply` (Examine the plan, it is the resources it will create). Enter `yes` if you accept the plan to continue.
5. `terraform output` will contain the lambda function URL. this is the URL to be used for the GitHub app webhook.

### Return to the GitHub App settings page to connect the GitHub App to the just deployed Lambda.

1. https://github.com/organizations/ExampleOrg/settings/apps/iambic-integrations
2. Ensure you are in the "General" section in the left navigation bar.
3. Scroll down to "Webhook" section.
4. Paste in the url from the lambda function URL. (.e.g ) "https://UNIQUE_ID.lambda-url.us-west-2.on.aws/".
5. Paste in the Webhook secret generated earlier.
6. Click "Save changes".
7. Click "Permissions & events" section in the left navigation bar.
8. Scroll down to "Subscribe to events".
9. Ensure the following are selected: "Meta", "Issue Comment", "Pull request", and "Workflow run".
10. Click "Save changes".
11. Click "Install App" in the left navigation bar.
12. Click "Install" for your organization.
13. Go to your organization settings (https://github.com/organizations/ExampleOrg/settings/profile).
14. Select "GitHub Apps" under "Third-party Access" in the left navigation bar.
15. Click "Configure" on "Iambic Integrations".
16. Select your IAMbic templates repository under "Repository access" section.
17. Click Save.

### Enable iambic-integrations to bypass review rules for "main" branch

Typical pull-requests review flow requires reviewers approval. Action such as auto import, auto expire require changes being pushed back into main branch without manual approvals.

1. Go to your iambic templates repository settings (https://github.com/ExampleOrg/ExampleIambicTemplatesRepository/settings).
2. Click "Branches" in the top left navigation.
3. Click on "Edit" for "main" under "Branch protection rules".
4. Click on "Allow specified actors to bypass required pull requests".
5. In "Search for people, teams or apps", type in `iambic-integrations` to click on the GitHub App we have created.
6. Click "Save changes".


### Finish setting up your local repo
#### Install the IAMbic GitHub actions to iambic-templates repo

1. Copy the following .github/workflows folder into your template directory. <!-- #TODO should this be a code block? -->
2. mkdir -p ~/github
3. git clone https://github.com/noqdev/iambic-templates-example/ iambic-templates-example
4. git clone \<YOUR OWN IAMBIC repo\> iambic-templates
5. cd iambic-templates
6. git checkout -b task/install_gh_actions origin/main
7. cp -R ../iambic-templates-example/.github .
8. git add .github
9. git commit -m "Install github actions"
10. git push origin HEAD
11. Review the pull request in your repository and merge the pull request.

#### Open a pull request on your iambic-template repo

1. `git checkout -b task/change_description origin/main`
2. Edit one of your templates change_description. <!-- #TODO edit to what?? -->
3. `git push origin HEAD`
4. Create a pull request.
5. The installed pull request action will comment with `iambic git-plan` to place the changes. <!-- #TODO place them as a comment in the PR? --> Any time you want iambic github action to re-plan the changes, you can comment `iambic git-plan`.
6. The plan will be a comment in line, as long as it is less than 65kb.(Be very careful with big plans because those are difficult for reviewers to review.) <!-- #TODO So then what? What's the alternative? -->
7. Add reviewers to review your PR and plan that is in the PR comments.
8. Once your reviewer approves your changes, add comment `iambic git-apply` to have iambic apply the changes. If the changes can be successfully applied, the PR will be automatically merged into main as well.

## FAQ

1. The git-plan and git-apply process are performed via merge workflow. main branch is first checked out and then merge the changes requested in the PR. This is to ensure the plan is as up-to-date as possible. At any time if there is conflict, the requester should pull origin/main into the PR branch and allow iambic github action to replan the changes. <!-- #TODO Is this a question? -->

2. Do I need a dedicated GitHub account to run IAMbic?

	A: <!-- #TODO  -->

3. Can I use my existing GitHub repos to run IAMbic?

	A: <!-- #TODO  -->

4. Can I set IAMbic to run on just a small porton of my cloud? How do I do that?

	A: <!-- #TODO  --><|MERGE_RESOLUTION|>--- conflicted
+++ resolved
@@ -45,165 +45,7 @@
 	1. Leave the default value for "Required number of approvals".
 	1. Enable "Require status checks to pass before merging". <!-- #TODO Is there a reason the prior 3 settings were on one line and this was on it's own line?  -->
 
-<<<<<<< HEAD
-=======
-#### Configure an Access Token for GitGitHubhub Actions to Update Repository Periodically
-
-1. Go to https://github.com/settings/apps.
-2. Click on "Personal access tokens". <!-- #TODO Can we link directly to personal or fine-grain tokens? -->
-3. Select "Fine-grain tokens".
-4. Generate a new token.
-5. For the token name, input `iambic-templates-import`.
-	1. For "Expiration", select custom and choose a date that is one year from now. (Tip: use your organization's preferred token validity length.)
-	1. For "Resource owner", select the GitHub organization that the GitHub repository belongs to.
-	1. For "Repository Access", select "Only select repositories" and click on "Select Repositories". For this configuration, select "noqdev/iambic-templates-example". Use the repository name for your own GitHub organization.
-	1. For "Repository permissions", give "Access: Read and Write" for "Contents". (Tip: this allows the GitHub action for import to push to the repository without approval. The intention is that human changes require an approval flow and the auto-import flow that inventories the cloud resources does not require an approval flow.)
-	1. Automatically select "Access: Read" for "Metadata".
-	1. Generate the token.
-6. If your organization has a password vault, store the token in it. Otherwise, proceed to the next step to allow the repository to use the newly generated token.
-7. Open https://github.com/noqdev/iambic-templates-example/settings/environments in a new tab. (Tip: modify the link to go to your own repository.)
-8. Add a new environment.
-9. Name the environment `production`.
-10. Click "Configure environment".
-11. Change Deployment branches to "Selected Branches".
-12. Add a Deployment Branch Rule and type in `main` for the Branch name pattern.
-13. Click "Add Rule".
-14. Click "Add Secret".
-15. Name the secret `AUTO_IMPORT_GH_TOKEN`.
-16. Paste the token generated in step 5.vi as the secret.
-
-#### Configure an Access token for GitHub Actions to automatically comment on new/edited pull request for IAMbic planning and application
-
-1. Visit https://github.com/settings/apps.
-2. Select "Personal access tokens".
-3. Select "Fine-grain tokens".
-4. Select "Generate new token".
-5. For token name, input `iambic-templates-comment`
-	1. For "Expiration", select custom, select a date that is one year from now. (Tip: use your organization preferred token valid length.)
-	1. For "Resource owner", select the GitHub organization that GitHub repository belongs to.
-	1. For "Repository Access", select "Only select repositories", then click on "Select Repositories". In this tutorial, we select "noqdev/iambic-templates-example". You should use the repository name that you create for your GitHub organization.
-	1. Click on "Repository permissions", Give "Pull Request: Read and Write" for "Contents". (Tip: this allows the github action for comment on pull requests. The intend is the main branch can watch for any pull request comment to automatically plan the changes.)
-	1. No action is needed, but you will notice previous action will automatically select "Access: Read" for "Metadata".
-	1. Click "Generate Token". You will need this token at least twice in this process.
-6. If your organization has a password vault, you can optionally store it in your organization password vault. Otherwise, move to next step to allow the repository to use the newly generated token.
-7. Open a new tab and visit https://github.com/noqdev/iambic-templates-example/settings/secrets/actions. (Tip: you should modify the link to go your own repository)
-8. Click "Add New Repository Secret".
-9. For Name, input `AUTO_IMPORT_GH_TOKEN`.
-10. For Secret, paste in the token generated in step 5.vi.
-
-#### To set up an access token for GitHub Action to automatically comment on new/edited pull requests for iambic planning and application
- #TODO This section looks a lot like the previous section. If this is a duplicate, delete this one and use the prior one.
-
-1. Go to https://github.com/settings/apps
-2. Click on "Personal access tokens".
-3. Select "Fine-grain tokens".
-4. Generate a new token
-5. Give the token the name `iambic-templates-comment`.
-	1. Set an expiration date for the token, a year from now for example.
-	1. Choose the GitHub organization that the GitHub repository belongs to as the Resource owner.
-	1. For "Repository Access", select "Only select repositories" and select the repository "noqdev/iambic-templates-example".
-	1. Under "Repository permissions", give "Pull Request: Read and Write" for "Contents".
-	1. The previous action will also automatically give "Access: Read" for "Metadata".
-	1. Generate the token.
-6. Store the token in your organization's password vault, if available.
-7. Go to https://github.com/noqdev/iambic-templates-example/settings/secrets/actions
-8. Add a new repository secret.
-9. Give the secret the name `AUTO_IMPORT_GH_TOKEN`.
-10. For Secret, paste in the token generated in step 5.vi.
-
-
-#### Configure Variables for GitHub Actions to target the right AWS account
-
-1. Visit https://github.com/noqdev/iambic-templates-example/settings/variables/actions. (Tip change the repo name to reflect to your organization and repo.)
-2. Click "New repository variable".
-3. For name, input `AWS_ACCOUNT_WITH_HUB_ROLE`.
-4. For value, input the AWS account number where you installed the IambicHubRole, for example, it may be 123456789012.
-<!-- #TODO is this another variable? Do we need to add it before filling in the values? -->
-6. For name, input `AWS_ACCOUNT_WITH_SECRETS`.
-7. For value, input the AWS account number where you store the secrets to be used for IAMbic, for example, it maybe 234567890123.
-
-### Configuring AWS to work with GitHub and IAMbic
-#### Configure IambicHubRole AWS account to federated login for GitHub actions
-
-1. Log into the AWS Console using the account.
-2. Visit https://us-east-1.console.aws.amazon.com/iamv2/home?region=us-west-2#/identity_providers
-3. Select "OpenID Connect".
-4. For "Provider name", input `https://token.actions.githubusercontent.com`.
-5. Click "Get Thumbprint".
-6. For "Audience", input `sts.amazonaws.com`.
-7. Click "Add provider".
-
-#### Configure IambicHubRole AWS account to allow AssumeRoleWithWebIdentity
-
-Add a statement in the IambicHubRole assume role policy to allow github action to autenticate and assume the IambicHubRole.
-
-Add the following statement into the Allow statement block
-```
-		{
-			"Effect": "Allow",
-			"Principal": {
-				"Federated": "arn:aws:iam::REPLACE_WITH_YOUR_AWS_ACCOUNT_ID:oidc-provider/token.actions.githubusercontent.com"
-			},
-			"Action": "sts:AssumeRoleWithWebIdentity",
-			"Condition": {
-				"StringLike": {
-					"token.actions.githubusercontent.com:sub": [
-                        "repo:REPLACE_WITH_YOUR_GITHUB_ORG/REPLACE_WITH_YOUR_GITHUB_REPOSITORY_NAME:ref:refs/heads/main",
-                        "repo:REPLACE_WITH_YOUR_GITHUB_ORG/REPLACE_WITH_YOUR_GITHUB_REPOSITORY_NAME:environment:production"
-                    ]
-				},
-				"ForAllValues:StringEquals": {
-					"token.actions.githubusercontent.com:aud": "sts.amazonaws.com",
-					"token.actions.githubusercontent.com:iss": "https://token.actions.githubusercontent.com"
-				}
-			}
-		}
-```
-
-### Finish setting up your local repo
-#### Install the IAMbic GitHub actions to iambic-templates repo
-
-1. Copy the following .github/workflows folder into your template directory. <!-- #TODO should this be a code block? -->
-2. mkdir -p ~/github
-3. git clone https://github.com/noqdev/iambic-templates-example/ iambic-templates-example
-4. git clone \<YOUR OWN IAMBIC repo\> iambic-templates
-5. cd iambic-templates
-6. git checkout -b task/install_gh_actions origin/main
-7. cp -R ../iambic-templates-example/.github .
-8. git add .github
-9. git commit -m "Install github actions"
-10. git push origin HEAD
-11. Review the pull request in your repository and merge the pull request.
-
-#### Open a pull request on your iambic-template repo
-
-1. `git checkout -b task/change_description origin/main`
-2. Edit one of your templates change_description. <!-- #TODO edit to what?? -->
-3. `git push origin HEAD`
-4. Create a pull request.
-5. The installed pull request action will comment with `iambic git-plan` to place the changes. <!-- #TODO place them as a comment in the PR? --> Any time you want iambic github action to re-plan the changes, you can comment `iambic git-plan`.
-6. The plan will be a comment in line, as long as it is less than 65kb.(Be very careful with big plans because those are difficult for reviewers to review.) <!-- #TODO So then what? What's the alternative? -->
-7. Add reviewers to review your PR and plan that is in the PR comments.
-8. Once your reviewer approves your changes, add comment `iambic git-apply` to have iambic apply the changes. If the changes can be successfully applied, the PR will be automatically merged into main as well.
-
-## FAQ
-
-1. The git-plan and git-apply process are performed via merge workflow. main branch is first checked out and then merge the changes requested in the PR. This is to ensure the plan is as up-to-date as possible. At any time if there is conflict, the requester should pull origin/main into the PR branch and allow iambic github action to replan the changes. <!-- #TODO Is this a question? -->
-
-2. Do I need a dedicated GitHub account to run IAMbic?
-
-	A: <!-- #TODO  -->
-
-3. Can I use my existing GitHub repos to run IAMbic?
-
-	A: <!-- #TODO  -->
-
-4. Can I set IAMbic to run on just a small porton of my cloud? How do I do that?
-
-	A: <!-- #TODO  -->
-
-
->>>>>>> e8022685
+
 # GitHub App integration
 
 By installing IAMbic GitHub App, the app can integrate the pull-request and merge flow in your iambic templates repository.
