--- conflicted
+++ resolved
@@ -5,18 +5,9 @@
 
 The pages in this section will guide you through setting up and configuring IAMbic, followed by your desired identity providers.
 
-<<<<<<< HEAD
-<<<<<<< HEAD
-You can install IAMbic on your system with the command: `curl https://github.com/noqdev/iambic/install.sh | sh`
+You can install IAMbic on your system with the command: `curl https://iambic.org/scripts/install.sh | sh`
 
-Alternatively, start with the [Installation](/getting_started/install_and_configure) page to get IAMbic up and running. Then install an identity provider
-=======
-Start with the [Installation](/getting_started/install_and_configure) page to get IAMbic up and running. Then install a provider
->>>>>>> a92533e5729a815f8868b188beec498d65b509ae
-=======
-Start with the [Installation](/getting_started/install_and_configure) page to get IAMbic up and running. Then install a provider
->>>>>>> 8cccb9fd
-of your choice:
+Alternately, start with the [Installation](/getting_started/install_and_configure) page to get IAMbic up and running. Then install a provider of your choice:
 
 * [AWS](/getting_started/aws)
 * [Okta](/getting_started/okta)
