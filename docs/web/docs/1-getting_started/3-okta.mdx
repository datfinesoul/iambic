--- conflicted
+++ resolved
@@ -109,15 +109,12 @@
 
 :::
 
-<<<<<<< HEAD
-=======
 As a reminder and in case you did not export the bash variables in the `Prerequisities` section:
 
 * OKTA_DOMAIN=<your_okta_domain> # ex: https://dev-12345.okta.com/, you get the `dev-12345` portion, specific to your environment from the Okta portal.
 * OKTA_ORG_NAME=<your_okta_org_name> # ex: development. This is a friendly name to identify your Okta organization. Any arbitrary string will work here.
 * OKTA_API_TOKEN=<your_okta_api_token> # An administrative API token for your Okta organization
 
->>>>>>> d9638364
 
 ```bash
 cat <<EOF > config/secrets.yaml
