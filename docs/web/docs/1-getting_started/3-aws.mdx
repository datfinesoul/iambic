--- conflicted
+++ resolved
@@ -403,17 +403,10 @@
 
 ```bash
 # Create a directory in your iambic-templates repo
-<<<<<<< HEAD
-mkdir -p resources/aws/iam/identity_center/permission_set/
-
-# Open the yaml file with your favorite editor, and save the template you crafted above
-code resources/aws/iam/identity_center/permission_set/iambic_test_permission_set.yaml
-=======
 mkdir -p resources/aws/identity_center/permission_set/
 
 # Open the yaml file with your favorite editor, and save the template you crafted above
 code resources/aws/identity_center/permission_set/iambic_test_permission_set.yaml
->>>>>>> 2b02821d
 ```
 <!-- #TODO the instructions above don't quite make sense. Are we duplicating the file or ?? -->
 
@@ -445,11 +438,7 @@
 
 Apply the file by running `iambic apply`.
 ```bash
-<<<<<<< HEAD
-iambic apply resources/aws/iam/identity_center/permission_set/iambic_test_permission_set.yaml
-=======
 iambic apply resources/aws/identity_center/permission_set/iambic_test_permission_set.yaml
->>>>>>> 2b02821d
 ```
 
 #### 4.2 Provide access to a permission set
